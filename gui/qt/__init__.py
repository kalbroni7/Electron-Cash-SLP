#!/usr/bin/env python3
#
# Electrum - lightweight Bitcoin client
# Copyright (C) 2012 thomasv@gitorious
#
# Permission is hereby granted, free of charge, to any person
# obtaining a copy of this software and associated documentation files
# (the "Software"), to deal in the Software without restriction,
# including without limitation the rights to use, copy, modify, merge,
# publish, distribute, sublicense, and/or sell copies of the Software,
# and to permit persons to whom the Software is furnished to do so,
# subject to the following conditions:
#
# The above copyright notice and this permission notice shall be
# included in all copies or substantial portions of the Software.
#
# THE SOFTWARE IS PROVIDED "AS IS", WITHOUT WARRANTY OF ANY KIND,
# EXPRESS OR IMPLIED, INCLUDING BUT NOT LIMITED TO THE WARRANTIES OF
# MERCHANTABILITY, FITNESS FOR A PARTICULAR PURPOSE AND
# NONINFRINGEMENT. IN NO EVENT SHALL THE AUTHORS OR COPYRIGHT HOLDERS
# BE LIABLE FOR ANY CLAIM, DAMAGES OR OTHER LIABILITY, WHETHER IN AN
# ACTION OF CONTRACT, TORT OR OTHERWISE, ARISING FROM, OUT OF OR IN
# CONNECTION WITH THE SOFTWARE OR THE USE OR OTHER DEALINGS IN THE
# SOFTWARE.

import signal, sys, traceback, gc, os

try:
    import PyQt5
except Exception:
    sys.exit("Error: Could not import PyQt5 on Linux systems, you may try 'sudo apt-get install python3-pyqt5'")

from PyQt5.QtGui import *
from PyQt5.QtWidgets import *
from PyQt5.QtCore import *

from electroncash.i18n import _, set_language
from electroncash.plugins import run_hook
from electroncash import WalletStorage
from electroncash.util import (UserCancelled, PrintError, print_error,
<<<<<<< HEAD
                               standardize_path, get_new_wallet_name,
                               finalization_print_error)
=======
                               standardize_path, finalization_print_error,
                               get_new_wallet_name)
from electroncash.wallet import UnknownWalletType
>>>>>>> b297f2ae

from .installwizard import InstallWizard, GoBack

from . import icons # This needs to be imported once app-wide then the :icons/ namespace becomes available for Qt icon filenames.
from .util import *   # * needed for plugins
from .main_window import ElectrumWindow
from .network_dialog import NetworkDialog
from .exception_window import Exception_Hook
from .update_checker import UpdateChecker


class ElectrumGui(QObject, PrintError):
    new_window_signal = pyqtSignal(str, object)

    instance = None

    def __init__(self, config, daemon, plugins):
        super(__class__, self).__init__() # QObject init
        assert __class__.instance is None, "ElectrumGui is a singleton, yet an instance appears to already exist! FIXME!"
        __class__.instance = self
        set_language(config.get('language'))
        # Uncomment this call to verify objects are being properly
        # GC-ed when windows are closed
        #if daemon.network:
        #    from electroncash.util import DebugMem
        #    from electroncash.wallet import Abstract_Wallet
        #    from electroncash.verifier import SPV
        #    from electroncash.synchronizer import Synchronizer
        #    daemon.network.add_jobs([DebugMem([Abstract_Wallet, SPV, Synchronizer,
        #                                       ElectrumWindow], interval=5)])
        QCoreApplication.setAttribute(Qt.AA_X11InitThreads)
        if hasattr(Qt, "AA_ShareOpenGLContexts"):
            QCoreApplication.setAttribute(Qt.AA_ShareOpenGLContexts)
        if hasattr(QGuiApplication, 'setDesktopFileName'):
            QGuiApplication.setDesktopFileName('electron-cash.desktop')
        self.config = config
        self.daemon = daemon
        self.plugins = plugins
        self.windows = []
        self.app = QApplication(sys.argv)
        self._set_icon()
        self.app.installEventFilter(self)
        self.timer = QTimer(self); self.timer.setSingleShot(False); self.timer.setInterval(500) #msec
        self.gc_timer = QTimer(self); self.gc_timer.setSingleShot(True); self.gc_timer.timeout.connect(ElectrumGui.gc); self.gc_timer.setInterval(333) #msec
        self.nd = None
        # Dark Theme -- ideally set this before any widgets are created.
        self.set_dark_theme_if_needed()
        # /
        self.update_checker = UpdateChecker()
        self.update_checker_timer = QTimer(self); self.update_checker_timer.timeout.connect(self.on_auto_update_timeout); self.update_checker_timer.setSingleShot(False)
        self.update_checker.got_new_version.connect(lambda x: self.show_update_checker(parent=None, skip_check=True))
        # init tray
        self.dark_icon = self.config.get("dark_icon", False)
        self.tray = QSystemTrayIcon(self.tray_icon(), self)
        self.tray.setToolTip('Electron Cash')
        self.tray.activated.connect(self.tray_activated)
        self.build_tray_menu()
        self.tray.show()
        self.new_window_signal.connect(self.start_new_window)
        if self.has_auto_update_check():
            self._start_auto_update_timer(first_run = True)
        run_hook('init_qt', self)
        # We did this once already in the set_dark_theme call, but we do this
        # again here just in case some plugin modified the color scheme.
        ColorScheme.update_from_widget(QWidget())

    def __del__(self):
        stale = True
        if __class__.instance is self:
            stale = False
            __class__.instance = None
        print_error("[{}] finalized{}".format(__class__.__name__, ' (stale instance)' if stale else ''))
        if hasattr(super(), '__del__'):
            super().__del__()

    def is_dark_theme_available(self):
        try:
            import qdarkstyle
        except:
            return False
        return True

    def set_dark_theme_if_needed(self):
        use_dark_theme = self.config.get('qt_gui_color_theme', 'default') == 'dark'
        if use_dark_theme:
            try:
                import qdarkstyle
                self.app.setStyleSheet(qdarkstyle.load_stylesheet_pyqt5())
            except BaseException as e:
                use_dark_theme = False
                self.print_error('Error setting dark theme: {}'.format(repr(e)))
        # Even if we ourselves don't set the dark theme,
        # the OS/window manager/etc might set *a dark theme*.
        # Hence, try to choose colors accordingly:
        ColorScheme.update_from_widget(QWidget(), force_dark=use_dark_theme)

    def _set_icon(self):
        # if running from source, give the app an icon
        set_icon = None
        icns_file = 'electron.icns'
        ico_file = 'icons' + os.sep + 'electron.ico'
        if sys.platform == 'darwin' and os.path.exists(icns_file):
            set_icon = icns_file
        elif (sys.platform in ('linux', 'win32', 'win64', 'windows')
                and os.path.exists(ico_file) ):
            set_icon = ico_file
        if set_icon:
            icon = QIcon(set_icon)
            sizes = icon.availableSizes()
            if sizes:
                self.print_error(("Running from source, set app icon to: "
                                  + "{} (available sizes: {})")
                                 .format(set_icon,
                                         ', '.join(["{}x{}".format(s.width(),
                                                                   s.height())
                                                    for s in sizes])))
                self.app.setWindowIcon(icon)

    def eventFilter(self, obj, event):
        ''' This event filter allows us to open bitcoincash: URIs on macOS '''
        if event.type() == QEvent.FileOpen:
            if len(self.windows) >= 1:
                self.windows[0].pay_to_URI(event.url().toString())
                return True
        return False

    def build_tray_menu(self):
        ''' Rebuild the tray menu by tearing it down and building it new again '''
        m_old = self.tray.contextMenu()
        if m_old is not None:
            # Tray does NOT take ownership of menu, so we are tasked with
            # deleting the old one. Note that we must delete the old one rather
            # than just clearing it because otherwise the old sub-menus stick
            # around in Qt. You can try calling qApp.topLevelWidgets() to
            # convince yourself of this.  Doing it this way actually cleans-up
            # the menus and they do not leak.
            m_old.clear()
            m_old.deleteLater()  # C++ object and its children will be deleted later when we return to the event loop
        m = QMenu()
        m.setObjectName("SysTray.QMenu")
        self.tray.setContextMenu(m)
        destroyed_print_error(m)
        for window in self.windows:
            submenu = m.addMenu(window.wallet.basename())
            submenu.addAction(_("Show/Hide"), window.show_or_hide)
            submenu.addAction(_("Close"), window.close)
        m.addAction(_("Dark/Light"), self.toggle_tray_icon)
        m.addSeparator()
        m.addAction(_("&Check for updates..."), lambda: self.show_update_checker(None))
        m.addSeparator()
        m.addAction(_("Exit Electron Cash"), self.close)
        self.tray.setContextMenu(m)

    def tray_icon(self):
        if self.dark_icon:
            return QIcon(':icons/electron_dark_icon.png')
        else:
            return QIcon(':icons/electron_light_icon.png')

    def toggle_tray_icon(self):
        self.dark_icon = not self.dark_icon
        self.config.set_key("dark_icon", self.dark_icon, True)
        self.tray.setIcon(self.tray_icon())

    def tray_activated(self, reason):
        if reason == QSystemTrayIcon.DoubleClick:
            if all([w.is_hidden() for w in self.windows]):
                for w in self.windows:
                    w.bring_to_top()
            else:
                for w in self.windows:
                    w.hide()

    def close(self):
        for window in self.windows:
            window.close()

    def new_window(self, path, uri=None):
        # Use a signal as can be called from daemon thread
        self.new_window_signal.emit(path, uri)

    def show_network_dialog(self, parent):
        if self.warn_if_no_network(parent):
            return
        if self.nd:
            self.nd.on_update()
            self.nd.show()
            self.nd.raise_()
            return
        self.nd = NetworkDialog(self.daemon.network, self.config)
        self.nd.show()

    def create_window_for_wallet(self, wallet):
        w = ElectrumWindow(self, wallet)
        self.windows.append(w)
        finalization_print_error(w, "[{}] finalized".format(w.diagnostic_name()))
        self.build_tray_menu()
        # FIXME: Remove in favour of the load_wallet hook
        run_hook('on_new_window', w)
        return w

    def get_wallet_folder(self):
        ''' may raise FileNotFoundError '''
        return os.path.dirname(os.path.abspath(self.config.get_wallet_path()))

    def get_new_wallet_path(self):
        ''' may raise FileNotFoundError '''
        wallet_folder = self.get_wallet_folder()
        filename = get_new_wallet_name(wallet_folder)
        full_path = os.path.join(wallet_folder, filename)
        return full_path

    def start_new_window(self, path, uri):
        '''Raises the window for the wallet if it is open.  Otherwise
        opens the wallet and creates a new window for it.'''
        path = standardize_path(path)  # just make sure some plugin didn't give us a symlink
        for w in self.windows:
            if w.wallet.storage.path == path:
                w.bring_to_top()
                break
        else:
            try:
<<<<<<< HEAD
                wallet = self.daemon.load_wallet(path, None)
                if wallet and self._slp_warn_if_wallet_not_compat(wallet):
                    # force wizard to kick in below...
                    wallet = None
                    folder = os.path.dirname(path)
                    path = os.path.join(folder, get_new_wallet_name(folder))  # pick a brand new path for wizard below
=======

                try:
                    wallet = self.daemon.load_wallet(path, None)
                except (ValueError, UnknownWalletType, OSError, TypeError) as e:
                    # Bad or corrupt wallet or unknown type of wallet,
                    # proceed to wizard with a default wallet name/path combo.
                    self.print_error(repr(e))
                    path = self.get_new_wallet_path()  # give up on this unknown wallet and try a new name.. note if things get really bad this will raise FileNotFoundError and the app aborts here.
                    wallet = None  # fall thru to wizard
>>>>>>> b297f2ae
                if not wallet:
                    storage = WalletStorage(path, manual_upgrades=True)
                    wizard = InstallWizard(self.config, self.app, self.plugins, storage, 'New/Restore Wallet')
                    try:
                        wallet = wizard.run_and_get_wallet()
                    except UserCancelled:
                        pass
                    except GoBack as e:
                        self.print_error('[start_new_window] Exception caught (GoBack)', e)
                    finally:
                        wizard.terminate()
                        del wizard
                        gc.collect() # wizard sticks around in memory sometimes, otherwise :/
                    if not wallet:
                        return
                    wallet.start_threads(self.daemon.network)
                    self.daemon.add_wallet(wallet)
                if self._slp_warn_if_wallet_not_compat(wallet):
                    # basically, we reject hardware wallets
                    return # give up...
            except BaseException as e:
                traceback.print_exc(file=sys.stdout)
                if '2fa' in str(e):
                    self.warning(title=_('Error'), message = '2FA wallets for Bitcoin Cash are currently unsupported by <a href="https://api.trustedcoin.com/#/">TrustedCoin</a>. Follow <a href="https://github.com/Electron-Cash/Electron-Cash/issues/41#issuecomment-357468208">this guide</a> in order to recover your funds.')
                else:
                    self.warning(title=_('Error'), message = 'Cannot load wallet:\n' + str(e), icon=QMessageBox.Critical)
                return
            w = self.create_window_for_wallet(wallet)
        if uri:
            w.pay_to_URI(uri)
        w.bring_to_top()
        w.setWindowState(w.windowState() & ~Qt.WindowMinimized | Qt.WindowActive)

        # this will activate the window
        w.activateWindow()
        return w

    def close_window(self, window):
        self.windows.remove(window)
        self.build_tray_menu()
        # save wallet path of last open window
        run_hook('on_close_window', window)
        # GC on ElectrumWindows takes forever to actually happen due to the
        # circular reference zoo they create around them (they end up stuck in
        # generation 2 for a long time before being collected). The below
        # schedules a more comprehensive GC to happen in the very near future.
        # This mechanism takes on the order of 40-100ms to execute (depending
        # on hardware) but frees megabytes of memory after closing a window
        # (which itslef is a relatively infrequent UI event, so it's
        # an acceptable tradeoff).
        self.gc_schedule()

        if not self.windows:
            self.config.save_last_wallet(window.wallet)
            # NB: we now unconditionally quit the app after the last wallet
            # window is closed, even if a network dialog or some other window is
            # open.  It was bizarre behavior to keep the app open when
            # things like a transaction dialog or the network dialog were still
            # up.
            __class__._quit_after_last_window()  # checks if qApp.quitOnLastWindowClosed() is True, and if so, calls qApp.quit()

        #window.deleteLater()  # <--- This has the potential to cause bugs (esp. with misbehaving plugins), so commented-out. The object gets deleted anyway when Python GC kicks in. Forcing a delete may risk python to have a dangling reference to a deleted C++ object.

    def gc_schedule(self):
        ''' Schedule garbage collection to happen in the near future.
        Note that rapid-fire calls to this re-start the timer each time, thus
        only the last call takes effect (it's rate-limited). '''
        self.gc_timer.start() # start/re-start the timer to fire exactly once in timeInterval() msecs

    @staticmethod
    def gc():
        ''' self.gc_timer timeout() slot '''
        gc.collect()

    def init_network(self):
        # Show network dialog if config does not exist
        if self.daemon.network:
            if self.config.get('auto_connect') is None:
                wizard = InstallWizard(self.config, self.app, self.plugins, None)
                wizard.init_network(self.daemon.network)
                wizard.terminate()

    def show_update_checker(self, parent, *, skip_check = False):
        if self.warn_if_no_network(parent):
            return
        self.update_checker.show()
        self.update_checker.raise_()
        if not skip_check:
            self.update_checker.do_check()

    def on_auto_update_timeout(self):
        if not self.daemon.network:
            # auto-update-checking never is done in offline mode
            self.print_error("Offline mode; update check skipped")
        elif not self.update_checker.did_check_recently():  # make sure auto-check doesn't happen right after a manual check.
            self.update_checker.do_check()
        if self.update_checker_timer.first_run:
            self._start_auto_update_timer(first_run = False)

    def _start_auto_update_timer(self, *, first_run = False):
        self.update_checker_timer.first_run = bool(first_run)
        if first_run:
            interval = 10.0*1e3 # do it very soon (in 10 seconds)
        else:
            interval = 3600.0*1e3 # once per hour (in ms)
        self.update_checker_timer.start(interval)
        self.print_error("Auto update check: interval set to {} seconds".format(interval//1e3))

    def _stop_auto_update_timer(self):
        self.update_checker_timer.stop()
        self.print_error("Auto update check: disabled")

    def warn_if_no_network(self, parent):
        if not self.daemon.network:
            self.warning(message=_('You are using Electron Cash in offline mode; restart Electron Cash if you want to get connected'), title=_('Offline'), parent=parent)
            return True
        return False

    def warning(self, title, message, icon = QMessageBox.Warning, parent = None):
        if not isinstance(icon, QMessageBox.Icon):
            icon = QMessageBox.Warning
        if isinstance(parent, MessageBoxMixin):
            parent.msg_box(title=title, text=message, icon=icon, parent=None)
        else:
            parent = parent if isinstance(parent, QWidget) else None
            d = QMessageBoxMixin(icon, title, message, QMessageBox.Ok, parent)
            d.setWindowModality(Qt.WindowModal if parent else Qt.ApplicationModal)
            d.exec_()
            d.setParent(None)

    def has_auto_update_check(self):
        return bool(self.config.get('auto_update_check', True))

    def set_auto_update_check(self, b):
        was, b = self.has_auto_update_check(), bool(b)
        if was != b:
            self.config.set_key('auto_update_check', b, save=True)
            if b:
                self._start_auto_update_timer()
            else:
                self._stop_auto_update_timer()

    def _slp_warn_if_wallet_not_compat(self, wallet, *, stop=True):
        from electroncash.keystore import Hardware_KeyStore
        if any(isinstance(k, Hardware_KeyStore) for k in wallet.get_keystores()):
            if stop:
                try:
                    self.daemon.stop_wallet(wallet.storage.path)
                except:
                    # wasn't started
                    pass
            bn = wallet.basename()
            self.warning(title=_("Hardware Wallet"),
                         message = _("'{}' is a hardware wallet.").format(bn) + "\n\n" + _("Sorry, hardware wallets are not currently supported with this version of Electron Cash SLP. Please open a different wallet or create a new wallet."))
            return True
        return False

    @staticmethod
    def _quit_after_last_window():
        # on some platforms, not only does exec_ not return but not even
        # aboutToQuit is emitted (but following this, it should be emitted)
        if qApp.quitOnLastWindowClosed():
            qApp.quit()

    def main(self):
        try:
            self.init_network()
        except UserCancelled:
            return
        except GoBack:
            return
        except BaseException as e:
            traceback.print_exc(file=sys.stdout)
            return
        self.timer.start()
        self.config.open_last_wallet()
        path = self.config.get_wallet_path()
        if not self.start_new_window(path, self.config.get('url')):
            return
        signal.signal(signal.SIGINT, lambda *args: self.app.quit())

        self.app.setQuitOnLastWindowClosed(True)
        self.app.lastWindowClosed.connect(__class__._quit_after_last_window)

        def clean_up():
            # Just in case we get an exception as we exit, uninstall the Exception_Hook
            Exception_Hook.uninstall()
            # Shut down the timer cleanly
            self.timer.stop()
            self.gc_timer.stop()
            self._stop_auto_update_timer()
            # clipboard persistence. see http://www.mail-archive.com/pyqt@riverbankcomputing.com/msg17328.html
            event = QEvent(QEvent.Clipboard)
            self.app.sendEvent(self.app.clipboard(), event)
            self.tray.hide()
        self.app.aboutToQuit.connect(clean_up)

        Exception_Hook(self.config) # This wouldn't work anyway unless the app event loop is active, so we must install it once here and no earlier.
        # main loop
        self.app.exec_()
        # on some platforms the exec_ call may not return, so use clean_up()<|MERGE_RESOLUTION|>--- conflicted
+++ resolved
@@ -38,14 +38,9 @@
 from electroncash.plugins import run_hook
 from electroncash import WalletStorage
 from electroncash.util import (UserCancelled, PrintError, print_error,
-<<<<<<< HEAD
-                               standardize_path, get_new_wallet_name,
-                               finalization_print_error)
-=======
                                standardize_path, finalization_print_error,
                                get_new_wallet_name)
 from electroncash.wallet import UnknownWalletType
->>>>>>> b297f2ae
 
 from .installwizard import InstallWizard, GoBack
 
@@ -268,24 +263,18 @@
                 break
         else:
             try:
-<<<<<<< HEAD
-                wallet = self.daemon.load_wallet(path, None)
-                if wallet and self._slp_warn_if_wallet_not_compat(wallet):
-                    # force wizard to kick in below...
-                    wallet = None
-                    folder = os.path.dirname(path)
-                    path = os.path.join(folder, get_new_wallet_name(folder))  # pick a brand new path for wizard below
-=======
 
                 try:
                     wallet = self.daemon.load_wallet(path, None)
+                    if wallet and self._slp_warn_if_wallet_not_compat(wallet):
+                        # trigger exception catch which forces the wizard to kick in below
+                        raise UnknownWalletType("User doesn't want to use this wallet")
                 except (ValueError, UnknownWalletType, OSError, TypeError) as e:
                     # Bad or corrupt wallet or unknown type of wallet,
                     # proceed to wizard with a default wallet name/path combo.
                     self.print_error(repr(e))
                     path = self.get_new_wallet_path()  # give up on this unknown wallet and try a new name.. note if things get really bad this will raise FileNotFoundError and the app aborts here.
                     wallet = None  # fall thru to wizard
->>>>>>> b297f2ae
                 if not wallet:
                     storage = WalletStorage(path, manual_upgrades=True)
                     wizard = InstallWizard(self.config, self.app, self.plugins, storage, 'New/Restore Wallet')
