--- conflicted
+++ resolved
@@ -1,14 +1,6 @@
-<<<<<<< HEAD
-[
-    "https://slpdb.electroncash.de/q/",
-    "https://slpdb.devops.cash/q/",
-    "https://slpdb.fountainhead.cash/q/",
-    "https://slpdb.bch.actorforth.org/q/"
-]
-=======
 {
     "https://bchd-mainnet.electroncash.de": { "kind": "bchd" },
     "https://bchd.fountainhead.cash": { "kind": "bchd" },
-    "https://bchd.imaginary.cash/proxy": {"kind": "bchd" }
-}
->>>>>>> 21232bfe
+    "https://bchd.imaginary.cash/proxy": {"kind": "bchd" },
+    "https://slpdb.bch.actorforth.org/q/": {"kind": "bchd" }
+}