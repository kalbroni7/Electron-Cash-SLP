# Electrum - lightweight Bitcoin client
# Copyright (C) 2015 Thomas Voegtlin
#
# Permission is hereby granted, free of charge, to any person
# obtaining a copy of this software and associated documentation files
# (the "Software"), to deal in the Software without restriction,
# including without limitation the rights to use, copy, modify, merge,
# publish, distribute, sublicense, and/or sell copies of the Software,
# and to permit persons to whom the Software is furnished to do so,
# subject to the following conditions:
#
# The above copyright notice and this permission notice shall be
# included in all copies or substantial portions of the Software.
#
# THE SOFTWARE IS PROVIDED "AS IS", WITHOUT WARRANTY OF ANY KIND,
# EXPRESS OR IMPLIED, INCLUDING BUT NOT LIMITED TO THE WARRANTIES OF
# MERCHANTABILITY, FITNESS FOR A PARTICULAR PURPOSE AND
# NONINFRINGEMENT. IN NO EVENT SHALL THE AUTHORS OR COPYRIGHT HOLDERS
# BE LIABLE FOR ANY CLAIM, DAMAGES OR OTHER LIABILITY, WHETHER IN AN
# ACTION OF CONTRACT, TORT OR OTHERWISE, ARISING FROM, OUT OF OR IN
# CONNECTION WITH THE SOFTWARE OR THE USE OR OTHER DEALINGS IN THE
# SOFTWARE.

# Wallet classes:
#   - ImportedAddressWallet: imported address, no keystore
#   - ImportedPrivkeyWallet: imported private keys, keystore
#   - Standard_Wallet: one keystore, P2PKH
#   - Multisig_Wallet: several keystores, P2SH


import os
import threading
import random
import time
import json
import copy
import errno
from collections import defaultdict
from decimal import Decimal as PyDecimal  # Qt 5.12 also exports Decimal
from functools import partial

from .i18n import _
<<<<<<< HEAD
from .util import NotEnoughFunds, NotEnoughFundsSlp, ExcessiveFee, PrintError, UserCancelled, profiler, format_satoshis
=======
from .util import NotEnoughFunds, ExcessiveFee, PrintError, UserCancelled, profiler, format_satoshis, format_time
>>>>>>> 731ebe03

from .address import Address, Script, ScriptOutput, PublicKey
from .bitcoin import *
from .version import *
from .keystore import load_keystore, Hardware_KeyStore, Imported_KeyStore, BIP32_KeyStore, xpubkey_to_address
from . import networks
from .storage import multisig_type

from . import transaction
from .transaction import Transaction
from .plugins import run_hook
from . import bitcoin
from . import coinchooser
from .synchronizer import Synchronizer
from .verifier import SPV

from . import paymentrequest
from .paymentrequest import PR_PAID, PR_UNPAID, PR_UNKNOWN, PR_EXPIRED
from .paymentrequest import InvoiceStore
from .contacts import Contacts

from .slp import SlpMessage, SlpParsingError, SlpUnsupportedSlpTokenType, SlpNoMintingBatonFound
from . import slp_validator_0x01

TX_STATUS = [
    _('Unconfirmed parent'),
    _('Low fee'),
    _('Unconfirmed'),
    _('Not Verified'),
]



def relayfee(network):
    RELAY_FEE = 5000
    MAX_RELAY_FEE = 50000
    f = network.relay_fee if network and network.relay_fee else RELAY_FEE
    return min(f, MAX_RELAY_FEE)

def dust_threshold(network):
    # Change < dust threshold is added to the tx fee
    #return 182 * 3 * relayfee(network) / 1000 # original Electrum logic
    #return 1 # <-- was this value until late Sept. 2018
    return 546 # hard-coded Bitcoin Cash dust threshold. Was changed to this as of Sept. 2018


def append_utxos_to_inputs(inputs, network, pubkey, txin_type, imax):
    if txin_type == 'p2pkh':
        address = Address.from_pubkey(pubkey)
    else:
        address = PublicKey.from_pubkey(pubkey)
    sh = address.to_scripthash_hex()
    u = network.synchronous_get(('blockchain.scripthash.listunspent', [sh]))
    for item in u:
        if len(inputs) >= imax:
            break
        item['address'] = address
        item['type'] = txin_type
        item['prevout_hash'] = item['tx_hash']
        item['prevout_n'] = item['tx_pos']
        item['pubkeys'] = [pubkey]
        item['x_pubkeys'] = [pubkey]
        item['signatures'] = [None]
        item['num_sig'] = 1
        inputs.append(item)

def sweep_preparations(privkeys, network, imax=100):

    def find_utxos_for_privkey(txin_type, privkey, compressed):
        pubkey = bitcoin.public_key_from_private_key(privkey, compressed)
        append_utxos_to_inputs(inputs, network, pubkey, txin_type, imax)
        keypairs[pubkey] = privkey, compressed

    inputs = []
    keypairs = {}
    for sec in privkeys:
        txin_type, privkey, compressed = bitcoin.deserialize_privkey(sec)
        find_utxos_for_privkey(txin_type, privkey, compressed)
        # do other lookups to increase support coverage
        if is_minikey(sec):
            # minikeys don't have a compressed byte
            # we lookup both compressed and uncompressed pubkeys
            find_utxos_for_privkey(txin_type, privkey, not compressed)
        elif txin_type == 'p2pkh':
            # WIF serialization does not distinguish p2pkh and p2pk
            # we also search for pay-to-pubkey outputs
            find_utxos_for_privkey('p2pk', privkey, compressed)
    if not inputs:
        raise BaseException(_('No inputs found. (Note that inputs need to be confirmed)'))
    return inputs, keypairs


def sweep(privkeys, network, config, recipient, fee=None, imax=100):
    inputs, keypairs = sweep_preparations(privkeys, network, imax)
    total = sum(i.get('value') for i in inputs)
    if fee is None:
        outputs = [(TYPE_ADDRESS, recipient, total)]
        tx = Transaction.from_io(inputs, outputs)
        fee = config.estimate_fee(tx.estimated_size())
    if total - fee < 0:
        raise BaseException(_('Not enough funds on address.') + '\nTotal: %d satoshis\nFee: %d'%(total, fee))
    if total - fee < dust_threshold(network):
        raise BaseException(_('Not enough funds on address.') + '\nTotal: %d satoshis\nFee: %d\nDust Threshold: %d'%(total, fee, dust_threshold(network)))

    outputs = [(TYPE_ADDRESS, recipient, total - fee)]
    locktime = network.get_local_height()

    tx = Transaction.from_io(inputs, outputs, locktime=locktime)
    tx.BIP_LI01_sort()
    tx.sign(keypairs)
    return tx


class Abstract_Wallet(PrintError):
    """
    Wallet classes are created to handle various address generation methods.
    Completion states (watching-only, single account, no seed, etc) are handled inside classes.
    """

    max_change_outputs = 3

    def __init__(self, storage):
        # SLP stuff
        self._enable_slp = False
        self.send_slpTokenId = None

        self.electrum_version = PACKAGE_VERSION
        self.storage = storage
        self.network = None
        # verifier (SPV) and synchronizer are started in start_threads
        self.synchronizer = None
        self.verifier = None

        self.gap_limit_for_change = 6 # constant
        # saved fields
        self.use_change            = storage.get('use_change', True)
        self.multiple_change       = storage.get('multiple_change', False)
        self.labels                = storage.get('labels', {})
        # Frozen addresses
        frozen_addresses = storage.get('frozen_addresses',[])
        self.frozen_addresses = set(Address.from_string(addr)
                                    for addr in frozen_addresses)
        # Frozen coins (UTXOs) -- note that we have 2 independent levels of "freezing": address-level and coin-level.
        # The two types of freezing are flagged independently of each other and 'spendable' is defined as a coin that satisfies
        # BOTH levels of freezing.
        self.frozen_coins = set(storage.get('frozen_coins', []))
        # address -> list(txid, height)
        history = storage.get('addr_history',{})
        self._history = self.to_Address_dict(history)

        self.load_keystore()
        self.load_addresses()
        self.load_transactions()
        self.build_reverse_history()

        # load requests
        requests = self.storage.get('payment_requests', {})
        for key, req in requests.items():
            req['address'] = Address.from_string(key)
        self.receive_requests = {req['address']: req
                                 for req in requests.values()}

        # Transactions pending verification.  A map from tx hash to transaction
        # height.  Access is not contended so no lock is needed.
        self.unverified_tx = defaultdict(int)

        # Verified transactions.  Each value is a (height, timestamp, block_pos) tuple.  Access with self.lock.
        self.verified_tx = storage.get('verified_tx3', {})

        # there is a difference between wallet.up_to_date and interface.is_up_to_date()
        # interface.is_up_to_date() returns true when all requests have been answered and processed
        # wallet.up_to_date is true when the wallet is synchronized (stronger requirement)
        self.up_to_date = False
        # locks: if you need to take multiple ones, acquire them in the order they are defined here!
        self.lock = threading.RLock()
        self.transaction_lock = threading.RLock()

        self.check_history()

        # save wallet type the first time
        if self.storage.get('wallet_type') is None:
            self.storage.put('wallet_type', self.wallet_type)

        # invoices and contacts
        self.invoices = InvoiceStore(self.storage)
        self.contacts = Contacts(self.storage)

    @classmethod
    def to_Address_dict(cls, d):
        '''Convert a dict of strings to a dict of Adddress objects.'''
        return {Address.from_string(text): value for text, value in d.items()}

    @classmethod
    def from_Address_dict(cls, d):
        '''Convert a dict of Address objects to a dict of strings.'''
        return {addr.to_string(Address.FMT_LEGACY): value
                for addr, value in d.items()}

    def diagnostic_name(self):
        return self.basename()

    def __str__(self):
        return self.basename()

    def get_master_public_key(self):
        return None

    @profiler
    def load_transactions(self):
        txi = self.storage.get('txi', {})
        self.txi = {tx_hash: self.to_Address_dict(value)
                    for tx_hash, value in txi.items()}
        txo = self.storage.get('txo', {})
        self.txo = {tx_hash: self.to_Address_dict(value)
                    for tx_hash, value in txo.items()}
        self.tx_fees = self.storage.get('tx_fees', {})
        self.pruned_txo = self.storage.get('pruned_txo', {})
        tx_list = self.storage.get('transactions', {})

        self.transactions = {}
        for tx_hash, raw in tx_list.items():
            tx = Transaction(raw)
            self.transactions[tx_hash] = tx
            if self.txi.get(tx_hash) is None and self.txo.get(tx_hash) is None and (tx_hash not in self.pruned_txo.values()):
                self.print_error("removing unreferenced tx", tx_hash)
                self.transactions.pop(tx_hash)

        self.slpv1_validity = self.storage.get('slpv1_validity', {})
        self.token_types = self.storage.get('token_types', {})
        self.tx_tokinfo = self.storage.get('tx_tokinfo', {})

        # load up slp_txo as defaultdict-of-defaultdict-of-dicts
        self._slp_txo = defaultdict(lambda: defaultdict(dict))
        for addr, addrdict in self.to_Address_dict(self.storage.get('slp_txo',{})).items():
            for txid, txdict in addrdict.items():
                # need to do this iteration since json stores int keys as decimal strings.
                self._slp_txo[addr][txid] = {int(idx):d for idx,d in txdict.items()}

        ok = self.storage.get('slp_data_version', False)
        if ok != 3:
            self.rebuild_slp()

    @profiler
    def save_transactions(self, write=False):
        with self.transaction_lock:
            tx = {}
            for k,v in self.transactions.items():
                tx[k] = str(v)
            self.storage.put('transactions', tx)
            txi = {tx_hash: self.from_Address_dict(value)
                   for tx_hash, value in self.txi.items()}
            txo = {tx_hash: self.from_Address_dict(value)
                   for tx_hash, value in self.txo.items()}
            self.storage.put('txi', txi)
            self.storage.put('txo', txo)
            self.storage.put('tx_fees', self.tx_fees)
            self.storage.put('pruned_txo', self.pruned_txo)
            history = self.from_Address_dict(self._history)
            self.storage.put('addr_history', history)

            ### SLP stuff
            self.storage.put('slpv1_validity', self.slpv1_validity)
            self.storage.put('token_types', self.token_types)
            self.storage.put('slp_txo', self.from_Address_dict(self._slp_txo))
            self.storage.put('tx_tokinfo', self.tx_tokinfo)

            self.storage.put('slp_data_version', 3)

            if write:
                self.storage.write()

    def enable_slp(self):
        # This gets called in two situations:
        # - Upon wallet startup once GUI is loaded, it checks config to see if SLP should be enabled.
        # - During wallet operation, SLP can be freely enabled/disabled by user.
        with self.transaction_lock:
            #if self._enable_slp:
                #return # ignore
            self._enable_slp = True

            for tx_hash, tti in self.tx_tokinfo.items():
                # Fire up validation on unvalidated txes
                try:
                    tx = self.transactions[tx_hash]
                    self.slp_check_validation(tx_hash, tx)
                except KeyError:
                    continue

    def add_token_type(self, token_id, entry):
        with self.transaction_lock:
            self.token_types[token_id] = dict(entry)
            for tx_hash, tti in self.tx_tokinfo.items():
                # Fire up validation on unvalidated txes of matching token_id
                try:
                    if tti['token_id'] == token_id:
                        tx = self.transactions[tx_hash]
                        self.slp_check_validation(tx_hash, tx)
                except KeyError: # This catches the case where tx_tokinfo was set to {}
                    continue

    def disable_slp(self):
        with self.transaction_lock:
            if not self._enable_slp:
                return # ignore
            self._enable_slp = False


    def save_verified_tx(self, write=False):
        with self.lock:
            self.storage.put('verified_tx3', self.verified_tx)
            if write:
                self.storage.write()
                
    def clear_history(self):
        with self.transaction_lock:
            self.txi = {}
            self.txo = {}
            self.tx_fees = {}
            self.pruned_txo = {}
        self.save_transactions()
        with self.lock:
            self._history = {}
            self.tx_addr_hist = {}

    @profiler
    def build_reverse_history(self):
        self.tx_addr_hist = {}
        for addr, hist in self._history.items():
            for tx_hash, h in hist:
                s = self.tx_addr_hist.get(tx_hash, set())
                s.add(addr)
                self.tx_addr_hist[tx_hash] = s

    @profiler
    def check_history(self):
        save = False
        my_addrs = [addr for addr in self._history if self.is_mine(addr)]

        for addr in set(self._history) - set(my_addrs):
            self._history.pop(addr)
            save = True

        for addr in my_addrs:
            hist = self._history[addr]

            for tx_hash, tx_height in hist:
                if tx_hash in self.pruned_txo.values() or self.txi.get(tx_hash) or self.txo.get(tx_hash):
                    continue
                tx = self.transactions.get(tx_hash)
                if tx is not None:
                    self.add_transaction(tx_hash, tx)
                    save = True
        if save:
            self.save_transactions()

    def basename(self):
        return os.path.basename(self.storage.path)

    def save_addresses(self):
        addr_dict = {
            'receiving': [addr.to_storage_string()
                          for addr in self.receiving_addresses],
            'change': [addr.to_storage_string()
                       for addr in self.change_addresses],
        }
        self.storage.put('addresses', addr_dict)

    def load_addresses(self):
        d = self.storage.get('addresses', {})
        if not isinstance(d, dict):
            d = {}
        self.receiving_addresses = Address.from_strings(d.get('receiving', []))
        self.change_addresses = Address.from_strings(d.get('change', []))

    def synchronize(self):
        pass

    def is_deterministic(self):
        return self.keystore.is_deterministic()

    def set_up_to_date(self, up_to_date):
        with self.lock:
            self.up_to_date = up_to_date
        if up_to_date:
            self.save_transactions(write=True)
            # if the verifier is also up to date, persist that too;
            # otherwise it will persist its results when it finishes
            if self.verifier and self.verifier.is_up_to_date():
                self.save_verified_tx(write=True)

    def is_up_to_date(self):
        with self.lock: return self.up_to_date

    def set_label(self, name, text = None):
        with self.lock:
            if isinstance(name, Address):
                name = name.to_storage_string()
            changed = False
            old_text = self.labels.get(name)
            if text:
                text = text.replace("\n", " ")
                if old_text != text:
                    self.labels[name] = text
                    changed = True
            else:
                if old_text:
                    self.labels.pop(name)
                    changed = True

            if changed:
                run_hook('set_label', self, name, text)
                self.storage.put('labels', self.labels)

            return changed

    def is_mine(self, address):
        assert not isinstance(address, str)
        return address in self.get_addresses()

    def is_change(self, address):
        assert not isinstance(address, str)
        return address in self.change_addresses

    def get_address_index(self, address):
        try:
            return False, self.receiving_addresses.index(address)
        except ValueError:
            pass
        try:
            return True, self.change_addresses.index(address)
        except ValueError:
            pass
        assert not isinstance(address, str)
        raise Exception("Address {} not found".format(address))

    def export_private_key(self, address, password):
        """ extended WIF format """
        if self.is_watching_only():
            return []
        index = self.get_address_index(address)
        pk, compressed = self.keystore.get_private_key(index, password)
        return bitcoin.serialize_privkey(pk, compressed, self.txin_type)

    def get_public_keys(self, address):
        sequence = self.get_address_index(address)
        return self.get_pubkeys(*sequence)

    def add_unverified_tx(self, tx_hash, tx_height):
        if tx_height == 0 and tx_hash in self.verified_tx:
            self.verified_tx.pop(tx_hash)
            if self.verifier:
                self.verifier.merkle_roots.pop(tx_hash, None)

        # tx will be verified only if height > 0
        if tx_hash not in self.verified_tx:
            self.unverified_tx[tx_hash] = tx_height

    def add_verified_tx(self, tx_hash, info):
        # Remove from the unverified map and add to the verified map and
        self.unverified_tx.pop(tx_hash, None)
        with self.lock:
            self.verified_tx[tx_hash] = info  # (tx_height, timestamp, pos)
        height, conf, timestamp = self.get_tx_height(tx_hash)
        self.network.trigger_callback('verified', tx_hash, height, conf, timestamp)
        self.network.trigger_callback('verified2', self, tx_hash, height, conf, timestamp)

    def get_unverified_txs(self):
        '''Returns a map from tx hash to transaction height'''
        return self.unverified_tx

    def undo_verifications(self, blockchain, height):
        '''Used by the verifier when a reorg has happened'''
        txs = set()
        with self.lock:
            for tx_hash, item in list(self.verified_tx.items()):
                tx_height, timestamp, pos = item
                if tx_height >= height:
                    header = blockchain.read_header(tx_height)
                    # fixme: use block hash, not timestamp
                    if not header or header.get('timestamp') != timestamp:
                        self.verified_tx.pop(tx_hash, None)
                        txs.add(tx_hash)
        return txs

    def get_local_height(self):
        """ return last known height if we are offline """
        return self.network.get_local_height() if self.network else self.storage.get('stored_height', 0)

    def get_tx_height(self, tx_hash):
        """ return the height and timestamp of a verified transaction. """
        with self.lock:
            if tx_hash in self.verified_tx:
                height, timestamp, pos = self.verified_tx[tx_hash]
                conf = max(self.get_local_height() - height + 1, 0)
                return height, conf, timestamp
            else:
                height = self.unverified_tx[tx_hash]
                return height, 0, 0

    def get_txpos(self, tx_hash):
        "return position, even if the tx is unverified"
        with self.lock:
            if tx_hash in self.verified_tx:
                height, timestamp, pos = self.verified_tx[tx_hash]
                return height, pos
            elif tx_hash in self.unverified_tx:
                height = self.unverified_tx[tx_hash]
                return (height, 0) if height > 0 else ((1e9 - height), 0)
            else:
                return (1e9+1, 0)

    def is_found(self):
        return any(value for value in self._history.values())

    def get_num_tx(self, address):
        """ return number of transactions where address is involved """
        return len(self.get_address_history(address))

    def get_tx_delta(self, tx_hash, address):
        assert isinstance(address, Address)
        "effect of tx on address"
        # pruned
        if tx_hash in self.pruned_txo.values():
            return None
        delta = 0
        # substract the value of coins sent from address
        d = self.txi.get(tx_hash, {}).get(address, [])
        for n, v in d:
            delta -= v
        # add the value of the coins received at address
        d = self.txo.get(tx_hash, {}).get(address, [])
        for n, v, cb in d:
            delta += v
        return delta

    def get_wallet_delta(self, tx):
        """ effect of tx on wallet """
        addresses = self.get_addresses()
        is_relevant = False
        is_mine = False
        is_pruned = False
        is_partial = False
        v_in = v_out = v_out_mine = 0
        for item in tx.inputs():
            addr = item['address']
            if addr in addresses:
                is_mine = True
                is_relevant = True
                d = self.txo.get(item['prevout_hash'], {}).get(addr, [])
                for n, v, cb in d:
                    if n == item['prevout_n']:
                        value = v
                        break
                else:
                    value = None
                if value is None:
                    is_pruned = True
                else:
                    v_in += value
            else:
                is_partial = True
        if not is_mine:
            is_partial = False
        for addr, value in tx.get_outputs():
            v_out += value
            if addr in addresses:
                v_out_mine += value
                is_relevant = True
        if is_pruned:
            # some inputs are mine:
            fee = None
            if is_mine:
                v = v_out_mine - v_out
            else:
                # no input is mine
                v = v_out_mine
        else:
            v = v_out_mine - v_in
            if is_partial:
                # some inputs are mine, but not all
                fee = None
            else:
                # all inputs are mine
                fee = v_in - v_out
        if not is_mine:
            fee = None
        return is_relevant, is_mine, v, fee

    def get_tx_info(self, tx):
        is_relevant, is_mine, v, fee = self.get_wallet_delta(tx)
        exp_n = None
        can_broadcast = False
        label = ''
        height = conf = timestamp = None
        tx_hash = tx.txid()
        if tx.is_complete():
            if tx_hash in self.transactions:
                label = self.get_label(tx_hash)
                height, conf, timestamp = self.get_tx_height(tx_hash)
                if height > 0:
                    if conf:
                        status = _("{} confirmations").format(conf)
                    else:
                        status = _('Not verified')
                else:
                    status = _('Unconfirmed')
                    if fee is None:
                        fee = self.tx_fees.get(tx_hash)
                    if fee and self.network.config.has_fee_estimates():
                        size = tx.estimated_size()
                        fee_per_kb = fee * 1000 / size
                        exp_n = self.network.config.reverse_dynfee(fee_per_kb)
            else:
                status = _("Signed")
                can_broadcast = self.network is not None
        else:
            s, r = tx.signature_count()
            status = _("Unsigned") if s == 0 else _('Partially signed') + ' (%d/%d)'%(s,r)

        if is_relevant:
            if is_mine:
                if fee is not None:
                    amount = v + fee
                else:
                    amount = v
            else:
                amount = v
        else:
            amount = None

        return tx_hash, status, label, can_broadcast, amount, fee, height, conf, timestamp, exp_n

    def get_addr_io(self, address):
        h = self.get_address_history(address)
        received = {}
        sent = {}
        for tx_hash, height in h:
            l = self.txo.get(tx_hash, {}).get(address, [])
            for n, v, is_cb in l:
                received[tx_hash + ':%d'%n] = (height, v, is_cb)
        for tx_hash, height in h:
            l = self.txi.get(tx_hash, {}).get(address, [])
            for txi, v in l:
                sent[txi] = height
        return received, sent

    def get_slp_token_baton(self, slpTokenId):
        # look for our minting baton
        for addr, addrdict in self._slp_txo.items():
            for txid, txdict in addrdict.items():
                for idx, txo in txdict.items():
                    if txo['qty'] == 'MINT_BATON' and txo['token_id'] == slpTokenId:
                        try:
                            coins = self.get_utxos(domain = None, exclude_frozen = False, mature = False, confirmed_only = False, get_all = True)
                            baton_utxo = [ utxo for utxo in coins if utxo['prevout_hash'] == txid and utxo['prevout_n'] == idx and self.tx_tokinfo[txid]['validity'] == 1][0]
                        except IndexError:
                            continue
                        return baton_utxo
        raise SlpNoMintingBatonFound()

    # This method is updated for SLP to prevent tokens from being spent
    # in normal txn or txns with token_id other than the one specified
    def get_addr_utxo(self, address, slpTokenId=None, get_all=False):
        coins, spent = self.get_addr_io(address)
        # removes spent coins
        for txi in spent:
            coins.pop(txi)
            if txi in self.frozen_coins:
                # cleanup/detect if the 'frozen coin' was spent and remove it from the frozen coin set
                self.frozen_coins.remove(txi)

        ### SLP stuff
        # removes token that are either unrelated, or unvalidated
        if not get_all:
            addrdict = self._slp_txo.get(address,{})
            for txid, txdict in addrdict.items():
                for idx, txo in txdict.items():
                    if not isinstance(txo['qty'], int) or slpTokenId is None or txo['token_id'] != slpTokenId or self.tx_tokinfo[txid]['validity'] != 1:
                        coins.pop(txid + ":" + str(idx), None)
        out = {}
        for txo, v in coins.items():
            tx_height, value, is_cb = v
            prevout_hash, prevout_n = txo.split(':')
            x = {
                'address':address,
                'value':value,
                'prevout_n':int(prevout_n),
                'prevout_hash':prevout_hash,
                'height':tx_height,
                'coinbase':is_cb,
                'is_frozen_coin':txo in self.frozen_coins
            }
            out[txo] = x
        return out

    # return the total amount ever received by an address
    def get_addr_received(self, address):
        received, sent = self.get_addr_io(address)
        return sum([v for height, v, is_cb in received.values()])

    # return the balance of a bitcoin address: confirmed and matured, unconfirmed, unmatured
    # Note that 'exclude_frozen_coins = True' only checks for coin-level freezing, not address-level.
    def get_addr_balance(self, address, exclude_frozen_coins = False):
        assert isinstance(address, Address)
        received, sent = self.get_addr_io(address)
        c = u = x = 0
        for txo, (tx_height, v, is_cb) in received.items():
            if exclude_frozen_coins and txo in self.frozen_coins:
                continue
            if is_cb and tx_height + COINBASE_MATURITY > self.get_local_height():
                x += v
            elif tx_height > 0:
                c += v
            else:
                u += v
            if txo in sent:
                if sent[txo] > 0:
                    c -= v
                else:
                    u -= v
        return c, u, x

    def get_spendable_coins(self, domain, config, isInvoice = False):
        confirmed_only = config.get('confirmed_only', False)
        if (isInvoice):
            confirmed_only = True
        return self.get_utxos(domain, exclude_frozen=True, mature=True, confirmed_only=confirmed_only)

    def get_slp_token_balance(self, slpTokenId):
        valid_token_bal = 0
        unvalidated_token_bal = 0
        invalid_token_bal = 0
        for addr, addrdict in self._slp_txo.items():
            _, spent = self.get_addr_io(addr)
            for txid, txdict in addrdict.items():
                for idx, txo in txdict.items():
                    if not isinstance(txo.get('qty',None), int): # Ignore baton / non-inputs
                        continue
                    # ignore spent txos
                    if (txid + ":" + str(idx)) in spent:
                        continue
                    # add to balance if token_id matches
                    if slpTokenId == txo['token_id']:
                        validity = self.tx_tokinfo[txid]['validity']
                        if validity == 1: # Valid DAG
                            valid_token_bal += txo['qty']
                        elif validity == 2 or validity == 3: # Invalid DAG (2=bad slpmessage, 3=inputs lack enough tokens / missing mint baton)
                            invalid_token_bal += txo['qty']
                        elif validity == 0: # Unknown DAG status (should be in processing queue)
                            unvalidated_token_bal += txo['qty']
        return (valid_token_bal, unvalidated_token_bal, invalid_token_bal)

    def get_utxos(self, domain = None, exclude_frozen = False, mature = False, confirmed_only = False, get_all = False):
        ''' Note that exclude_frozen = True checks for BOTH address-level and coin-level frozen status. '''
        coins = []
        if domain is None:
            domain = self.get_addresses()
        if exclude_frozen:
            domain = set(domain) - self.frozen_addresses
        for addr in domain:
            utxos = self.get_addr_utxo(addr, slpTokenId = self.send_slpTokenId, get_all = get_all)
            for x in utxos.values():
                if exclude_frozen and x['is_frozen_coin']:
                    continue
                if confirmed_only and x['height'] <= 0:
                    continue
                if mature and x['coinbase'] and x['height'] + COINBASE_MATURITY > self.get_local_height():
                    continue
                coins.append(x)
                continue
        return coins

    def dummy_address(self):
        return self.get_receiving_addresses()[0]

    def get_addresses(self):
        return self.get_receiving_addresses() + self.get_change_addresses()

    def get_frozen_balance(self):
        if not self.frozen_coins:
            # performance short-cut -- get the balance of the frozen address set only IFF we don't have any frozen coins
            return self.get_balance(self.frozen_addresses)
        # otherwise, do this more costly calculation...
        cc_no_f, uu_no_f, xx_no_f = self.get_balance(None, exclude_frozen_coins = True, exclude_frozen_addresses = True)
        cc_all, uu_all, xx_all = self.get_balance(None, exclude_frozen_coins = False, exclude_frozen_addresses = False)
        return (cc_all-cc_no_f), (uu_all-uu_no_f), (xx_all-xx_no_f)

    def get_balance(self, domain=None, exclude_frozen_coins=False, exclude_frozen_addresses=False):
        if domain is None:
            domain = self.get_addresses()
        if exclude_frozen_addresses:
            domain = set(domain) - self.frozen_addresses
        cc = uu = xx = 0
        for addr in domain:
            c, u, x = self.get_addr_balance(addr, exclude_frozen_coins)
            cc += c
            uu += u
            xx += x
        return cc, uu, xx

    def get_address_history(self, address):
        assert isinstance(address, Address)
        return self._history.get(address, [])

    def add_transaction(self, tx_hash, tx):
        is_coinbase = tx.inputs()[0]['type'] == 'coinbase'
        with self.transaction_lock:
            # add inputs
            self.txi[tx_hash] = d = {}
            for txi in tx.inputs():
                addr = txi.get('address')
                if txi['type'] != 'coinbase':
                    prevout_hash = txi['prevout_hash']
                    prevout_n = txi['prevout_n']
                    ser = prevout_hash + ':%d'%prevout_n
                # find value from prev output
                if self.is_mine(addr):
                    dd = self.txo.get(prevout_hash, {})
                    for n, v, is_cb in dd.get(addr, []):
                        if n == prevout_n:
                            if d.get(addr) is None:
                                d[addr] = []
                            d[addr].append((ser, v))
                            break
                    else:
                        self.pruned_txo[ser] = tx_hash

            # add outputs
            self.txo[tx_hash] = d = {}
            for n, txo in enumerate(tx.outputs()):
                ser = tx_hash + ':%d'%n
                _type, addr, v = txo
                if self.is_mine(addr):
                    if not addr in d:
                        d[addr] = []
                    d[addr].append((n, v, is_coinbase))
                # give v to txi that spends me
                next_tx = self.pruned_txo.get(ser)
                if next_tx is not None:
                    self.pruned_txo.pop(ser)
                    dd = self.txi.get(next_tx, {})
                    if dd.get(addr) is None:
                        dd[addr] = []
                    dd[addr].append((ser, v))

            # save
            self.transactions[tx_hash] = tx

            ### SLP: Handle incoming SLP transaction outputs here
            #if self._enable_slp:
            # Always handle and parse SLP
            self.handleSlpTransaction(tx_hash, tx)

    def handleSlpTransaction(self, tx_hash, tx):
        txouts = tx.outputs()

        try:
            slpMsg = SlpMessage.parseSlpOutputScript(txouts[0][1])
        except SlpUnsupportedSlpTokenType as e:
            token_type = 'SLP%d'%(e.args[0],)
            for i, (_type, addr, _) in enumerate(txouts):
                if _type is TYPE_ADDRESS and self.is_mine(addr):
                    self._slp_txo[addr][tx_hash][i] = {
                            'type': token_type,
                            'qty': None,
                            'token_id': None,
                            }
            return
        except (SlpParsingError, IndexError):
            return

        if slpMsg.transaction_type == 'SEND':
            token_id_hex = slpMsg.op_return_fields['token_id_hex']
            # truncate outputs list
            amounts = slpMsg.op_return_fields['token_output'][:len(txouts)]
            for i, qty in enumerate(amounts):
                _type, addr, _ = txouts[i]
                if _type is TYPE_ADDRESS and qty > 0 and self.is_mine(addr):
                    self._slp_txo[addr][tx_hash][i] = {
                            'type': 'SLP1',
                            'token_id': token_id_hex,
                            'qty': qty,
                            }
        elif slpMsg.transaction_type == 'GENESIS':
            token_id_hex = tx_hash
            try:
                _type, addr, _ = txouts[1]
                if _type is TYPE_ADDRESS:
                    if slpMsg.op_return_fields['initial_token_mint_quantity'] > 0 and self.is_mine(addr):
                        self._slp_txo[addr][tx_hash][1] = {
                                'type': 'SLP1',
                                'token_id': token_id_hex,
                                'qty': slpMsg.op_return_fields['initial_token_mint_quantity'],
                            }
                    if slpMsg.op_return_fields['mint_baton_vout'] is not None:
                        i = slpMsg.op_return_fields['mint_baton_vout']
                        _type, addr, _ = txouts[i]
                        if _type is TYPE_ADDRESS:
                            self._slp_txo[addr][tx_hash][i] = {
                                    'type': 'SLP1',
                                    'token_id': token_id_hex,
                                    'qty': 'MINT_BATON',
                                }
            except IndexError: # if too few outputs (compared to mint_baton_vout)
                pass
        elif slpMsg.transaction_type == "MINT":
            token_id_hex = slpMsg.op_return_fields['token_id_hex']
            try:
                _type, addr, _ = txouts[1]
                if _type is TYPE_ADDRESS:
                    if slpMsg.op_return_fields['additional_token_quantity'] > 0 and self.is_mine(addr):
                        self._slp_txo[addr][tx_hash][1] = {
                                'type': 'SLP1',
                                'token_id': token_id_hex,
                                'qty': slpMsg.op_return_fields['additional_token_quantity'],
                            }
                    if slpMsg.op_return_fields['mint_baton_vout'] is not None:
                        i = slpMsg.op_return_fields['mint_baton_vout']
                        _type, addr, _ = txouts[i]
                        if _type is TYPE_ADDRESS:
                            self._slp_txo[addr][tx_hash][i] = {
                                    'type': 'SLP1',
                                    'token_id': token_id_hex,
                                    'qty': 'MINT_BATON',
                                }
            except IndexError: # if too few outputs (compared to mint_baton_vout)
                pass
        elif slpMsg.transaction_type == 'COMMIT':
            # ignore COMMs, they aren't producing any tokens.
            return
        else:
            raise RuntimeError(slpMsg.transaction_type)

        # Always add entry to tx_tokinfo
        tti = { 'type':'SLP%d'%(slpMsg.token_type,),
                'transaction_type':slpMsg.transaction_type,
                'token_id': token_id_hex,
                'validity': 0,
                }
        self.tx_tokinfo[tx_hash] = tti

        if self._enable_slp: # Only start up validation if SLP enabled
            self.slp_check_validation(tx_hash, tx)

    def slp_check_validation(self, tx_hash, tx):
        tti = self.tx_tokinfo[tx_hash]
        if tti['validity'] == 0 and tti['token_id'] in self.token_types and tti['type'] == 'SLP1':
            def callback(job):
                (txid,node), = job.nodes.items()
                val = node.validity
                tti['validity'] = val
                ui_cb = getattr(self, 'ui_emit_validity_updated', None)
                if ui_cb:
                    ui_cb(txid, val)
            job = slp_validator_0x01.make_job(tx, self, self.network,
                                              debug=0, reset=False)
            if job is not None:
                job.add_callback(callback)

    def rebuild_slp(self,):
        """Wipe away old SLP transaction data and rerun on the entire tx set.

        (we can't lock transaction_lock here since it may not exist when rebuilding during loadup)
        """
        self._slp_txo = defaultdict(lambda: defaultdict(dict))
        self.tx_tokinfo = {}
        for txid, tx in self.transactions.items():
            self.handleSlpTransaction(txid, tx)

    def remove_transaction(self, tx_hash):
        with self.transaction_lock:
            self.print_error("removing tx from history", tx_hash)
            #tx = self.transactions.pop(tx_hash)
            for ser, hh in list(self.pruned_txo.items()):
                if hh == tx_hash:
                    self.pruned_txo.pop(ser)
            # add tx to pruned_txo, and undo the txi addition
            for next_tx, dd in self.txi.items():
                for addr, l in list(dd.items()):
                    ll = l[:]
                    for item in ll:
                        ser, v = item
                        prev_hash, prev_n = ser.split(':')
                        if prev_hash == tx_hash:
                            l.remove(item)
                            self.pruned_txo[ser] = next_tx
                    if l == []:
                        dd.pop(addr)
                    else:
                        dd[addr] = l

            self.txi.pop(tx_hash, None)
            self.txo.pop(tx_hash, None)
            self.tx_fees.pop(tx_hash, None)
            self.tx_tokinfo[tx_hash] = {}

            for addr, addrdict in self._slp_txo.items():
                if tx_hash in addrdict: addrdict[tx_hash] = {}

    def receive_tx_callback(self, tx_hash, tx, tx_height):
        self.add_transaction(tx_hash, tx)
        self.add_unverified_tx(tx_hash, tx_height)

    def receive_history_callback(self, addr, hist, tx_fees):
        with self.lock:
            old_hist = self.get_address_history(addr)
            for tx_hash, height in old_hist:
                if (tx_hash, height) not in hist:
                    # remove tx if it's not referenced in histories
                    self.tx_addr_hist[tx_hash].remove(addr)
                    if not self.tx_addr_hist[tx_hash]:
                        self.remove_transaction(tx_hash)
            self._history[addr] = hist

        for tx_hash, tx_height in hist:
            # add it in case it was previously unconfirmed
            self.add_unverified_tx(tx_hash, tx_height)
            # add reference in tx_addr_hist
            s = self.tx_addr_hist.get(tx_hash, set())
            s.add(addr)
            self.tx_addr_hist[tx_hash] = s
            # if addr is new, we have to recompute txi and txo
            tx = self.transactions.get(tx_hash)
            if tx is not None and self.txi.get(tx_hash, {}).get(addr) is None and self.txo.get(tx_hash, {}).get(addr) is None:
                self.add_transaction(tx_hash, tx)

        # Store fees
        self.tx_fees.update(tx_fees)
        
        if self.network:
            self.network.trigger_callback('on_history', self)

    def get_slp_history(self, domain=None, validities_considered=(None,0,1)):
        history = []
        histories = self.get_slp_histories(domain=domain, validities_considered=validities_considered)
        # Take separate token histories and flatten them, then sort them.
        for token_id,t_history in histories.items():
            for tx_hash, height, conf, timestamp, delta in t_history:
                history.append((tx_hash, height, conf, timestamp, delta, token_id))
        history.sort(key = lambda x: self.get_txpos(x[0]), reverse=True)

        return history

    def get_slp_histories(self, domain=None, validities_considered=(0,1)):
        # Based on get_history.
        # We return a dict of histories, one history per token_id.

        # get domain
        if domain is None:
            domain = self.get_addresses()

        #1. Big iteration to find all deltas and put them in the right place.
        token_tx_deltas = defaultdict(lambda: defaultdict(int)) # defaultdict of defaultdicts of ints :)
        for addr in domain:
            h = self.get_address_history(addr)
            addrslptxo = self._slp_txo[addr]

            for tx_hash, height in h:
                if tx_hash in self.pruned_txo.values():
                    continue
                tti = self.tx_tokinfo.get(tx_hash)
                if tti and tti['validity'] in validities_considered:
                    txdict = addrslptxo.get(tx_hash,{})

                    for idx,d in txdict.items():
                        if isinstance(d['qty'],int):
                            token_tx_deltas[d['token_id']][tx_hash] += d['qty']  # received!

                # scan over all txi's, trying to find if they were tokens, which tokens, and how much
                # (note that non-SLP txes can spend (burn) SLP --- and SLP of tokenA can burn tokenB)
                for n, _ in self.txi.get(tx_hash, {}).get(addr, ()):
                    prevtxid, prevout_str = n.rsplit(':',1)
                    tti = self.tx_tokinfo.get(prevtxid)
                    if not (tti and tti['validity'] in validities_considered):
                        continue
                    prevout = int(prevout_str)

                    d = addrslptxo.get(prevtxid,{}).get(prevout,{})
                    if isinstance(d.get('qty',None),int):
                        token_tx_deltas[d['token_id']][tx_hash] -= d['qty']  # received!

        # 2. create history (no sorting needed since balances won't be computed)
        histories = {}
        for token_id, tx_deltas in token_tx_deltas.items():
            history = histories[token_id] = []
            for tx_hash in tx_deltas:
                delta = tx_deltas[tx_hash]
                height, conf, timestamp = self.get_tx_height(tx_hash)
                history.append((tx_hash, height, conf, timestamp, delta))

        # 3. At this point we could compute running balances, but let's not.

        return histories

    def get_history(self, domain=None):
        # get domain
        if domain is None:
            domain = self.get_addresses()
        # 1. Get the history of each address in the domain, maintain the
        #    delta of a tx as the sum of its deltas on domain addresses
        tx_deltas = defaultdict(int)
        for addr in domain:
            h = self.get_address_history(addr)
            for tx_hash, height in h:
                delta = self.get_tx_delta(tx_hash, addr)
                if delta is None or tx_deltas[tx_hash] is None:
                    tx_deltas[tx_hash] = None
                else:
                    tx_deltas[tx_hash] += delta

        # 2. create sorted history
        history = []
        for tx_hash in tx_deltas:
            delta = tx_deltas[tx_hash]
            height, conf, timestamp = self.get_tx_height(tx_hash)
            history.append((tx_hash, height, conf, timestamp, delta))
        history.sort(key = lambda x: self.get_txpos(x[0]), reverse=True)

        # 3. add balance
        c, u, x = self.get_balance(domain)
        balance = c + u + x
        h2 = []
        for tx_hash, height, conf, timestamp, delta in history:
            h2.append((tx_hash, height, conf, timestamp, delta, balance))
            if balance is None or delta is None:
                balance = None
            else:
                balance -= delta
        h2.reverse()

        return h2

    def export_history(self, domain=None, from_timestamp=None, to_timestamp=None, fx=None, show_addresses=False):
        from .util import format_time, format_satoshis, timestamp_to_datetime
        h = self.get_history(domain)
        out = []
        for tx_hash, height, conf, timestamp, value, balance in h:
            if from_timestamp and timestamp < from_timestamp:
                continue
            if to_timestamp and timestamp >= to_timestamp:
                continue
            item = {
                'txid':tx_hash,
                'height':height,
                'confirmations':conf,
                'timestamp':timestamp,
                'value': format_satoshis(value, is_diff=True) if value is not None else '--',
                'balance': format_satoshis(balance)
            }
            if item['height']>0:
                date_str = format_time(timestamp) if timestamp is not None else _("unverified")
            else:
                date_str = _("unconfirmed")
            item['date'] = date_str
            item['label'] = self.get_label(tx_hash)
            if show_addresses:
                tx = self.transactions.get(tx_hash)
                tx.deserialize()
                input_addresses = []
                output_addresses = []
                for x in tx.inputs():
                    if x['type'] == 'coinbase': continue
                    addr = x.get('address')
                    if addr == None: continue
                    input_addresses.append(addr.to_ui_string())
                for addr, v in tx.get_outputs():
                    output_addresses.append(addr.to_ui_string())
                item['input_addresses'] = input_addresses
                item['output_addresses'] = output_addresses
            if fx is not None:
                date = timestamp_to_datetime(time.time() if conf <= 0 else timestamp)
                item['fiat_value'] = fx.historical_value_str(value, date)
                item['fiat_balance'] = fx.historical_value_str(balance, date)
            out.append(item)
        return out

    def get_label(self, tx_hash):
        label = self.labels.get(tx_hash, '')
        if label is '':
            label = self.get_default_label(tx_hash)
        return label

    def get_default_label(self, tx_hash):
        if self.txi.get(tx_hash) == {}:
            d = self.txo.get(tx_hash, {})
            labels = []
            for addr in d.keys():
                label = self.labels.get(addr.to_storage_string())
                if label:
                    labels.append(label)
            return ', '.join(labels)
        return ''

    def get_tx_status(self, tx_hash, height, conf, timestamp):
        if conf == 0:
            tx = self.transactions.get(tx_hash)
            if not tx:
                return 3, 'unknown'
            fee = self.tx_fees.get(tx_hash)
            if fee and self.network and self.network.config.has_fee_estimates():
                size = len(tx.raw)/2
                low_fee = int(self.network.config.dynfee(0)*size/1000)
                is_lowfee = fee < low_fee * 0.5
            else:
                is_lowfee = False
            if height < 0:
                status = 0
            elif height == 0 and is_lowfee:
                status = 1
            elif height == 0:
                status = 2
            else:
                status = 3
        else:
            status = 3 + min(conf, 6)
        time_str = format_time(timestamp) if timestamp else _("unknown")
        status_str = TX_STATUS[status] if status < 4 else time_str
        return status, status_str

    def relayfee(self):
        return relayfee(self.network)

    def dust_threshold(self):
        return dust_threshold(self.network)

    def make_unsigned_transaction(self, inputs, outputs, config, fixed_fee=None, change_addr=None):
        # check outputs
        i_max = None
        for i, o in enumerate(outputs):
            _type, data, value = o
            if value == '!':
                if i_max is not None:
                    raise BaseException("More than one output set to spend max")
                i_max = i

        # Avoid index-out-of-range with inputs[0] below
        if not inputs:
            raise NotEnoughFunds()

        # SLP: make sure SLP token spending is not greater than valid balance
        if self._enable_slp and self.send_slpTokenId is not None:
            slpMsg = SlpMessage.parseSlpOutputScript(outputs[0][1])
            if slpMsg.transaction_type == 'SEND':
                total_token_out = sum(slpMsg.op_return_fields['token_output'])
                valid_token_balance = self.get_slp_token_balance(slpMsg.op_return_fields['token_id_hex'])[0]
                if total_token_out > valid_token_balance:
                    raise NotEnoughFundsSlp()

        if fixed_fee is None and config.fee_per_kb() is None:
            raise BaseException('Dynamic fee estimates not available')

        for item in inputs:
            self.add_input_info(item)

        # change address
        if change_addr:
            change_addrs = [change_addr]
        else:
            addrs = self.get_change_addresses()[-self.gap_limit_for_change:]
            if self.use_change and addrs:
                # New change addresses are created only after a few
                # confirmations.  Select the unused addresses within the
                # gap limit; if none take one at random
                change_addrs = [addr for addr in addrs if
                                self.get_num_tx(addr) == 0]
                if not change_addrs:
                    change_addrs = [random.choice(addrs)]
            else:
                change_addrs = [inputs[0]['address']]

        assert all(isinstance(addr, Address) for addr in change_addrs)

        # Fee estimator
        if fixed_fee is None:
            fee_estimator = config.estimate_fee
        else:
            fee_estimator = lambda size: fixed_fee

        if i_max is None:
            # Let the coin chooser select the coins to spend
            max_change = self.max_change_outputs if self.multiple_change else 1
            coin_chooser = coinchooser.CoinChooserPrivacy()
            # determine if this transaction should utilize all available inputs
            sweep = False
            if self._enable_slp and self.send_slpTokenId is not None and self.send_slpTokenId != '0':
                sweep = True
            tx = coin_chooser.make_tx(inputs, outputs, change_addrs[:max_change],
                                      fee_estimator, self.dust_threshold(), slp_sweep=sweep)
        else:
            sendable = sum(map(lambda x:x['value'], inputs))
            _type, data, value = outputs[i_max]
            outputs[i_max] = (_type, data, 0)
            tx = Transaction.from_io(inputs, outputs)
            fee = fee_estimator(tx.estimated_size())
            amount = max(0, sendable - tx.output_value() - fee)
            outputs[i_max] = (_type, data, amount)
            tx = Transaction.from_io(inputs, outputs)

        # If user tries to send too big of a fee (more than 50 sat/byte), stop them from shooting themselves in the foot
        tx_in_bytes=tx.estimated_size()
        fee_in_satoshis=tx.get_fee()
        sats_per_byte=fee_in_satoshis/tx_in_bytes
        if (sats_per_byte > 50):
            raise ExcessiveFee()
            return

        # Sort the inputs and outputs deterministically
        if not self._enable_slp:
            tx.BIP_LI01_sort()
            
        # Timelock tx to current height.
        locktime = self.get_local_height()
        if locktime == -1: # We have no local height data (no headers synced).
            locktime = 0
        tx.locktime = locktime
        run_hook('make_unsigned_transaction', self, tx)
        return tx

    def make_unsigned_transaction_for_bitcoinfiles(self, inputs, outputs, config, fixed_fee=None, change_addr=None):
        # check outputs
        i_max = None
        for i, o in enumerate(outputs):
            _type, data, value = o
            if value == '!':
                if i_max is not None:
                    raise BaseException("More than one output set to spend max")
                i_max = i

        # Avoid index-out-of-range with inputs[0] below
        if not inputs:
            raise NotEnoughFunds()

        # SLP: make sure SLP token spending is not greater than valid balance
        if self._enable_slp and self.send_slpTokenId is not None:
            slpMsg = SlpMessage.parseSlpOutputScript(outputs[0][1])
            if slpMsg.transaction_type == 'SEND':
                total_token_out = sum(slpMsg.op_return_fields['token_output'])
                valid_token_balance = self.get_slp_token_balance(slpMsg.op_return_fields['token_id_hex'])[0]
                if total_token_out > valid_token_balance:
                    raise NotEnoughFundsSlp()

        if fixed_fee is None and config.fee_per_kb() is None:
            raise BaseException('Dynamic fee estimates not available')

        for item in inputs:
            self.add_input_info_for_bitcoinfiles(item)

        # change address
        if change_addr:
            change_addrs = [change_addr]
        else:
            addrs = self.get_change_addresses()[-self.gap_limit_for_change:]
            if self.use_change and addrs:
                # New change addresses are created only after a few
                # confirmations.  Select the unused addresses within the
                # gap limit; if none take one at random
                change_addrs = [addr for addr in addrs if
                                self.get_num_tx(addr) == 0]
                if not change_addrs:
                    change_addrs = [random.choice(addrs)]
            else:
                change_addrs = [inputs[0]['address']]

        assert all(isinstance(addr, Address) for addr in change_addrs)

        # Fee estimator
        if fixed_fee is None:
            fee_estimator = config.estimate_fee
        else:
            fee_estimator = lambda size: fixed_fee

        if i_max is None:
            # Let the coin chooser select the coins to spend
            max_change = self.max_change_outputs if self.multiple_change else 1
            coin_chooser = coinchooser.CoinChooserPrivacy()
            # determine if this transaction should utilize all available inputs
            sweep = True
            tx = coin_chooser.make_tx(inputs, outputs, change_addrs[:max_change],
                                      fee_estimator, self.dust_threshold(), slp_sweep=sweep)
        else:
            sendable = sum(map(lambda x:x['value'], inputs))
            _type, data, value = outputs[i_max]
            outputs[i_max] = (_type, data, 0)
            tx = Transaction.from_io(inputs, outputs)
            fee = fee_estimator(tx.estimated_size())
            amount = max(0, sendable - tx.output_value() - fee)
            outputs[i_max] = (_type, data, amount)
            tx = Transaction.from_io(inputs, outputs)

        # If user tries to send too big of a fee (more than 50 sat/byte), stop them from shooting themselves in the foot
        tx_in_bytes=tx.estimated_size()
        fee_in_satoshis=tx.get_fee()
        sats_per_byte=fee_in_satoshis/tx_in_bytes
        if (sats_per_byte > 50):
            raise ExcessiveFee()
            return

        # Sort the inputs and outputs deterministically
        if not self._enable_slp:
            tx.BIP_LI01_sort()
        # Timelock tx to current height.
        locktime = self.get_local_height()
        if locktime == -1: # We have no local height data (no headers synced).
            locktime = 0
        tx.locktime = locktime
        run_hook('make_unsigned_transaction', self, tx)
        return tx

    def mktx(self, outputs, password, config, fee=None, change_addr=None, domain=None):
        coins = self.get_spendable_coins(domain, config)
        tx = self.make_unsigned_transaction(coins, outputs, config, fee, change_addr)
        self.sign_transaction(tx, password)
        return tx

    def is_frozen(self, addr):
        ''' Address-level frozen query. Note: this is set/unset independent of 'coin' level freezing. '''
        assert isinstance(addr, Address)
        return addr in self.frozen_addresses

    def is_frozen_coin(self, utxo):
        ''' 'coin' level frozen query. `utxo' is a prevout:n string, or a dict as returned from get_utxos().
            Note: this is set/unset independent of 'address' level freezing. '''
        assert isinstance(utxo, (str, dict))
        if isinstance(utxo, dict):
            ret = ("{}:{}".format(utxo['prevout_hash'], utxo['prevout_n'])) in self.frozen_coins
            if ret != utxo['is_frozen_coin']:
                self.print_error("*** WARNING: utxo has stale is_frozen_coin flag")
                utxo['is_frozen_coin'] = ret # update stale flag
            return ret
        return utxo in self.frozen_coins

    def set_frozen_state(self, addrs, freeze):
        ''' Set frozen state of the addresses to FREEZE, True or False
            Note that address-level freezing is set/unset independent of coin-level freezing, however both must
            be satisfied for a coin to be defined as spendable.. '''
        if all(self.is_mine(addr) for addr in addrs):
            if freeze:
                self.frozen_addresses |= set(addrs)
            else:
                self.frozen_addresses -= set(addrs)
            frozen_addresses = [addr.to_storage_string()
                                for addr in self.frozen_addresses]
            self.storage.put('frozen_addresses', frozen_addresses)
            return True
        return False

    def set_frozen_coin_state(self, utxos, freeze):
        ''' Set frozen state of the COINS to FREEZE, True or False.
            utxos is a (possibly mixed) list of either "prevout:n" strings and/or coin-dicts as returned from get_utxos().
            Note that if passing prevout:n strings as input, 'is_mine()' status is not checked for the specified coin.
            Also note that coin-level freezing is set/unset independent of address-level freezing, however both must
            be satisfied for a coin to be defined as spendable. '''
        ok = 0
        for utxo in utxos:
            if isinstance(utxo, str):
                if freeze:
                    self.frozen_coins |= { utxo }
                else:
                    self.frozen_coins -= { utxo }
                ok += 1
            elif isinstance(utxo, dict) and self.is_mine(utxo['address']):
                txo = "{}:{}".format(utxo['prevout_hash'], utxo['prevout_n'])
                if freeze:
                    self.frozen_coins |= { txo }
                else:
                    self.frozen_coins -= { txo }
                utxo['is_frozen_coin'] = bool(freeze)
                ok += 1
        if ok:
            self.storage.put('frozen_coins', list(self.frozen_coins))
        return ok

    def prepare_for_verifier(self):
        # review transactions that are in the history
        for addr, hist in self._history.items():
            for tx_hash, tx_height in hist:
                # add it in case it was previously unconfirmed
                self.add_unverified_tx(tx_hash, tx_height)

        # if we are on a pruning server, remove unverified transactions
        with self.lock:
            vr = list(self.verified_tx.keys()) + list(self.unverified_tx.keys())
        for tx_hash in list(self.transactions):
            if tx_hash not in vr:
                self.print_error("removing transaction", tx_hash)
                self.transactions.pop(tx_hash)

    def start_threads(self, network):
        self.network = network
        if self.network is not None:
            self.prepare_for_verifier()
            self.verifier = SPV(self.network, self)
            self.synchronizer = Synchronizer(self, network)
            network.add_jobs([self.verifier, self.synchronizer])
        else:
            self.verifier = None
            self.synchronizer = None

    def stop_threads(self):
        if self.network:
            self.network.remove_jobs([self.synchronizer, self.verifier])
            self.synchronizer.release()
            self.synchronizer = None
            self.verifier = None
            # Now no references to the syncronizer or verifier
            # remain so they will be GC-ed
            self.storage.put('stored_height', self.get_local_height())
        self.save_transactions()
        self.save_verified_tx()
        self.storage.write()

    def wait_until_synchronized(self, callback=None):
        def wait_for_wallet():
            self.set_up_to_date(False)
            while not self.is_up_to_date():
                if callback:
                    msg = "%s\n%s %d"%(
                        _("Please wait..."),
                        _("Addresses generated:"),
                        len(self.addresses(True)))
                    callback(msg)
                time.sleep(0.1)
        def wait_for_network():
            while not self.network.is_connected():
                if callback:
                    msg = "%s \n" % (_("Connecting..."))
                    callback(msg)
                time.sleep(0.1)
        # wait until we are connected, because the user
        # might have selected another server
        if self.network:
            wait_for_network()
            wait_for_wallet()
        else:
            self.synchronize()

    def can_export(self):
        return not self.is_watching_only() and hasattr(self.keystore, 'get_private_key')

    def is_used(self, address):
        return self.get_address_history(address) and not self.is_empty(address)

    def is_empty(self, address):
        assert isinstance(address, Address)
        return any(self.get_addr_balance(address))

    def address_is_old(self, address, age_limit=2):
        age = -1
        local_height = self.get_local_height()
        for tx_hash, tx_height in self.get_address_history(address):
            if tx_height == 0:
                tx_age = 0
            else:
                tx_age = local_height - tx_height + 1
            if tx_age > age:
                age = tx_age
            if age > age_limit:
                break # ok, it's old. not need to keep looping
        return age > age_limit

    def cpfp(self, tx, fee):
        txid = tx.txid()
        for i, o in enumerate(tx.outputs()):
            otype, address, value = o
            if otype == TYPE_ADDRESS and self.is_mine(address):
                break
        else:
            return
        coins = self.get_addr_utxo(address)
        item = coins.get(txid+':%d'%i)
        if not item:
            return
        self.add_input_info(item)
        inputs = [item]
        outputs = [(TYPE_ADDRESS, address, value - fee)]
        locktime = self.get_local_height()
        # note: no need to call tx.BIP_LI01_sort() here - single input/output
        return Transaction.from_io(inputs, outputs, locktime=locktime)

    def add_input_info(self, txin):
        address = txin['address']
        if self.is_mine(address):
            txin['type'] = self.get_txin_type(address)
            # Bitcoin Cash needs value to sign
            received, spent = self.get_addr_io(address)
            item = received.get(txin['prevout_hash']+':%d'%txin['prevout_n'])
            tx_height, value, is_cb = item
            txin['value'] = value
            self.add_input_sig_info(txin, address)

    def add_input_info_for_bitcoinfiles(self, txin):
        address = txin['address']
        if self.is_mine(address):
            txin['type'] = self.get_txin_type(address)
            self.add_input_sig_info(txin, address)

    def can_sign(self, tx):
        if tx.is_complete():
            return False
        for k in self.get_keystores():
            # setup "wallet advice" so Xpub wallets know how to sign 'fd' type tx inputs
            # by giving them the sequence number ahead of time
            if isinstance(k, BIP32_KeyStore):
                for txin in tx.inputs():
                    for x_pubkey in txin['x_pubkeys']:
                        _, addr = xpubkey_to_address(x_pubkey)
                        try:
                            c, index = self.get_address_index(addr)
                        except:
                            continue
                        if index is not None:
                            k.set_wallet_advice(addr, [c,index])
            if k.can_sign(tx):
                return True
        return False

    def get_input_tx(self, tx_hash):
        # First look up an input transaction in the wallet where it
        # will likely be.  If co-signing a transaction it may not have
        # all the input txs, in which case we ask the network.
        tx = self.transactions.get(tx_hash)
        if not tx and self.network:
            request = ('blockchain.transaction.get', [tx_hash])
            tx = Transaction(self.network.synchronous_get(request))
        return tx

    def add_input_values_to_tx(self, tx):
        """ add input values to the tx, for signing"""
        for txin in tx.inputs():
            if 'value' not in txin:
                inputtx = self.get_input_tx(txin['prevout_hash'])
                if inputtx is not None:
                    out_zero, out_addr, out_val = inputtx.outputs()[txin['prevout_n']]
                    txin['value'] = out_val
                    txin['prev_tx'] = inputtx   # may be needed by hardware wallets

    def add_hw_info(self, tx):
        # add previous tx for hw wallets, if needed and not already there
        if any([(isinstance(k, Hardware_KeyStore) and k.can_sign(tx) and k.needs_prevtx()) for k in self.get_keystores()]):
            for txin in tx.inputs():
                if 'prev_tx' not in txin:
                    txin['prev_tx'] = self.get_input_tx(txin['prevout_hash'])
        # add output info for hw wallets
        info = {}
        xpubs = self.get_master_public_keys()
        for txout in tx.outputs():
            _type, addr, amount = txout
            if self.is_change(addr):
                index = self.get_address_index(addr)
                pubkeys = self.get_public_keys(addr)
                # sort xpubs using the order of pubkeys
                sorted_pubkeys, sorted_xpubs = zip(*sorted(zip(pubkeys, xpubs)))
                info[addr] = index, sorted_xpubs, self.m if isinstance(self, Multisig_Wallet) else None
        tx.output_info = info

    def sign_transaction(self, tx, password):
        if self.is_watching_only():
            return
        # add input values for signing
        self.add_input_values_to_tx(tx)
        # hardware wallets require extra info
        if any([(isinstance(k, Hardware_KeyStore) and k.can_sign(tx)) for k in self.get_keystores()]):
            self.add_hw_info(tx)
        # sign
        for k in self.get_keystores():
            try:
                if k.can_sign(tx):
                    k.sign_transaction(tx, password)
            except UserCancelled:
                continue

    def get_unused_addresses(self):
        # fixme: use slots from expired requests
        domain = self.get_receiving_addresses()
        return [addr for addr in domain
                if not self.get_address_history(addr)
                and addr not in self.receive_requests]

    def get_unused_address(self):
        addrs = self.get_unused_addresses()
        if addrs:
            return addrs[0]

    def get_receiving_address(self):
        '''Returns a receiving address or None.'''
        domain = self.get_unused_addresses() or self.get_receiving_addresses()
        if domain:
            return domain[0]

    def get_payment_status(self, address, amount):
        local_height = self.get_local_height()
        received, sent = self.get_addr_io(address)
        l = []
        for txo, x in received.items():
            h, v, is_cb = x
            txid, n = txo.split(':')
            info = self.verified_tx.get(txid)
            if info:
                tx_height, timestamp, pos = info
                conf = local_height - tx_height
            else:
                conf = 0
            l.append((conf, v))
        vsum = 0
        for conf, v in reversed(sorted(l)):
            vsum += v
            if vsum >= amount:
                return True, conf
        return False, None

    def get_payment_request(self, addr, config):
        assert isinstance(addr, Address)
        r = self.receive_requests.get(addr)
        if not r:
            return
        out = copy.copy(r)
        addr_text = addr.to_ui_string()
        amount_text = format_satoshis(r['amount'])
        if addr.FMT_UI == addr.FMT_CASHADDR:
            out['URI'] = '{}:{}?amount={}'.format(networks.net.CASHADDR_PREFIX,
                                                  addr_text, amount_text)
        elif addr.FMT_UI == addr.FMT_SLPADDR:
            token_id = "<fill tokenId here>"
            out['URI'] = '{}:{}?amount={}&token={}'.format(networks.net.SLPADDR_PREFIX,
                                                           addr_text, amount_text, token_id)
        status, conf = self.get_request_status(addr)
        out['status'] = status
        if conf is not None:
            out['confirmations'] = conf
        # check if bip70 file exists
        rdir = config.get('requests_dir')
        if rdir:
            key = out.get('id', addr.to_storage_string())
            path = os.path.join(rdir, 'req', key[0], key[1], key)
            if os.path.exists(path):
                baseurl = 'file://' + rdir
                rewrite = config.get('url_rewrite')
                if rewrite:
                    baseurl = baseurl.replace(*rewrite)
                out['request_url'] = os.path.join(baseurl, 'req', key[0], key[1], key, key)
                out['URI'] += '&r=' + out['request_url']
                out['index_url'] = os.path.join(baseurl, 'index.html') + '?id=' + key
                websocket_server_announce = config.get('websocket_server_announce')
                if websocket_server_announce:
                    out['websocket_server'] = websocket_server_announce
                else:
                    out['websocket_server'] = config.get('websocket_server', 'localhost')
                websocket_port_announce = config.get('websocket_port_announce')
                if websocket_port_announce:
                    out['websocket_port'] = websocket_port_announce
                else:
                    out['websocket_port'] = config.get('websocket_port', 9999)
        return out

    def get_request_status(self, key):
        r = self.receive_requests.get(key)
        if r is None:
            return PR_UNKNOWN
        address = r['address']
        amount = r.get('amount')
        timestamp = r.get('time', 0)
        if timestamp and type(timestamp) != int:
            timestamp = 0
        expiration = r.get('exp')
        if expiration and type(expiration) != int:
            expiration = 0
        conf = None
        if amount:
            if self.up_to_date:
                paid, conf = self.get_payment_status(address, amount)
                status = PR_PAID if paid else PR_UNPAID
                if status == PR_UNPAID and expiration is not None and time.time() > timestamp + expiration:
                    status = PR_EXPIRED
            else:
                status = PR_UNKNOWN
        else:
            status = PR_UNKNOWN
        return status, conf

    def make_payment_request(self, addr, amount, message, expiration=None):
        assert isinstance(addr, Address)
        timestamp = int(time.time())
        _id = bh2u(Hash(addr.to_storage_string() + "%d" % timestamp))[0:10]
        return {
            'time': timestamp,
            'amount': amount,
            'exp': expiration,
            'address': addr,
            'memo': message,
            'id': _id
        }

    def serialize_request(self, r):
        result = r.copy()
        result['address'] = r['address'].to_storage_string()
        return result

    def save_payment_requests(self):
        def delete_address(value):
            del value['address']
            return value

        requests = {addr.to_storage_string() : delete_address(value.copy())
                    for addr, value in self.receive_requests.items()}
        self.storage.put('payment_requests', requests)
        self.storage.write()

    def sign_payment_request(self, key, alias, alias_addr, password):
        req = self.receive_requests.get(key)
        alias_privkey = self.export_private_key(alias_addr, password)
        pr = paymentrequest.make_unsigned_request(req)
        paymentrequest.sign_request_with_alias(pr, alias, alias_privkey)
        req['name'] = pr.pki_data
        req['sig'] = bh2u(pr.signature)
        self.receive_requests[key] = req
        self.save_payment_requests()

    def add_payment_request(self, req, config, set_address_label=True):
        addr = req['address']
        addr_text = addr.to_storage_string()
        amount = req['amount']
        message = req['memo']
        self.receive_requests[addr] = req
        self.save_payment_requests()
        if set_address_label:
            self.set_label(addr_text, message) # should be a default label

        rdir = config.get('requests_dir')
        if rdir and amount is not None:
            key = req.get('id', addr_text)
            pr = paymentrequest.make_request(config, req)
            path = os.path.join(rdir, 'req', key[0], key[1], key)
            if not os.path.exists(path):
                try:
                    os.makedirs(path)
                except OSError as exc:
                    if exc.errno != errno.EEXIST:
                        raise
            with open(os.path.join(path, key), 'wb') as f:
                f.write(pr.SerializeToString())
            # reload
            req = self.get_payment_request(addr, config)
            req['address'] = req['address'].to_ui_string()
            with open(os.path.join(path, key + '.json'), 'w', encoding='utf-8') as f:
                f.write(json.dumps(req))

    def remove_payment_request(self, addr, config):
        if isinstance(addr, str):
            addr = Address.from_string(addr)
        if addr not in self.receive_requests:
            return False
        r = self.receive_requests.pop(addr)
        rdir = config.get('requests_dir')
        if rdir:
            key = r.get('id', addr.to_storage_string())
            for s in ['.json', '']:
                n = os.path.join(rdir, 'req', key[0], key[1], key, key + s)
                if os.path.exists(n):
                    os.unlink(n)
        self.save_payment_requests()
        return True

    def get_sorted_requests(self, config):
        def f(x):
            try:
                addr = x['address']
                return self.get_address_index(addr) or addr
            except:
                return addr
        return sorted(map(lambda x: self.get_payment_request(x, config), self.receive_requests.keys()), key=f)

    def get_fingerprint(self):
        raise NotImplementedError()

    def can_import_privkey(self):
        return False

    def can_import_address(self):
        return False

    def can_delete_address(self):
        return False

    def add_address(self, address):
        assert isinstance(address, Address)
        if address not in self._history:
            self._history[address] = []
        if self.synchronizer:
            self.synchronizer.add(address)

    def has_password(self):
        return self.storage.get('use_encryption', False)

    def check_password(self, password):
        self.keystore.check_password(password)

    def sign_message(self, address, message, password):
        index = self.get_address_index(address)
        return self.keystore.sign_message(index, message, password)

    def decrypt_message(self, pubkey, message, password):
        addr = self.pubkeys_to_address(pubkey)
        index = self.get_address_index(addr)
        return self.keystore.decrypt_message(index, message, password)

    def rebuild_history(self):
        ''' This is an advanced function for use in the GUI when the user
        wants to resynch the whole wallet from scratch, preserving labels
        and contacts.  Right now this implementation is beta-quality but
        appears to work great for the most part. '''
        if not self.network or not self.network.is_connected():
            raise RuntimeError('Refusing to rebuild wallet without a valid server connection!')
        if not self.synchronizer or not self.verifier:
            raise RuntimeError('Refusing to rebuild a stopped wallet!')
        network = self.network
        self.stop_threads()
        do_addr_save = False
        with self.lock, self.transaction_lock:
            self.transactions.clear(); self.unverified_tx.clear(); self.verified_tx.clear()
            self.clear_history()
            if isinstance(self, Standard_Wallet):
                # reset the address list to default too, just in case. New synchronizer will pick up the addresses again.
                self.receiving_addresses, self.change_addresses = self.receiving_addresses[:self.gap_limit], self.change_addresses[:self.gap_limit_for_change]
                do_addr_save = True
        if do_addr_save:
            self.save_addresses()
        self.save_transactions()
        self.save_verified_tx()
        self.storage.write()
        self.start_threads(network)
        self.network.trigger_callback('updated', self)


class Simple_Wallet(Abstract_Wallet):
    # wallet with a single keystore

    def get_keystore(self):
        return self.keystore

    def get_keystores(self):
        return [self.keystore]

    def is_watching_only(self):
        return self.keystore.is_watching_only()

    def can_change_password(self):
        return self.keystore.can_change_password()

    def update_password(self, old_pw, new_pw, encrypt=False):
        if old_pw is None and self.has_password():
            raise InvalidPassword()
        if self.keystore is not None:
            self.keystore.update_password(old_pw, new_pw)
            self.save_keystore()
        self.storage.set_password(new_pw, encrypt)
        self.storage.write()

    def save_keystore(self):
        self.storage.put('keystore', self.keystore.dump())


class ImportedWalletBase(Simple_Wallet):

    txin_type = 'p2pkh'

    def get_txin_type(self, address):
        return self.txin_type

    def can_delete_address(self):
        return True

    def has_seed(self):
        return False

    def is_deterministic(self):
        return False

    def is_change(self, address):
        return False

    def get_master_public_keys(self):
        return []

    def is_beyond_limit(self, address, is_change):
        return False

    def get_fingerprint(self):
        return ''

    def get_receiving_addresses(self):
        return self.get_addresses()

    def get_change_addresses(self):
        return []

    def delete_address(self, address):
        assert isinstance(address, Address)
        if address not in self.get_addresses():
            return

        transactions_to_remove = set()  # only referred to by this address
        transactions_new = set()  # txs that are not only referred to by address
        with self.lock:
            for addr, details in self._history.items():
                if addr == address:
                    for tx_hash, height in details:
                        transactions_to_remove.add(tx_hash)
                else:
                    for tx_hash, height in details:
                        transactions_new.add(tx_hash)
            transactions_to_remove -= transactions_new
            self._history.pop(address, None)

            for tx_hash in transactions_to_remove:
                self.remove_transaction(tx_hash)
                self.tx_fees.pop(tx_hash, None)
                self.verified_tx.pop(tx_hash, None)
                self.unverified_tx.pop(tx_hash, None)
                self.transactions.pop(tx_hash, None)
                # FIXME: what about pruned_txo?

            self.storage.put('verified_tx3', self.verified_tx)
            
        self.save_transactions()

        self.set_label(address.to_storage_string(), None)
        self.remove_payment_request(address, {})
        self.set_frozen_state([address], False)

        self.delete_address_derived(address)
        self.save_addresses()


class ImportedAddressWallet(ImportedWalletBase):
    # Watch-only wallet of imported addresses

    wallet_type = 'imported_addr'

    def __init__(self, storage):
        self._sorted = None
        super().__init__(storage)

    @classmethod
    def from_text(cls, storage, text):
        wallet = cls(storage)
        for address in text.split():
            wallet.import_address(Address.from_string(address))
        return wallet

    def is_watching_only(self):
        return True

    def get_keystores(self):
        return []

    def can_import_privkey(self):
        return False

    def load_keystore(self):
        self.keystore = None

    def save_keystore(self):
        pass

    def load_addresses(self):
        addresses = self.storage.get('addresses', [])
        self.addresses = [Address.from_string(addr) for addr in addresses]

    def save_addresses(self):
        self.storage.put('addresses', [addr.to_storage_string()
                                       for addr in self.addresses])
        self.storage.write()

    def can_change_password(self):
        return False

    def can_import_address(self):
        return True

    def get_addresses(self, include_change=False):
        if not self._sorted:
            self._sorted = sorted(self.addresses,
                                  key=lambda addr: addr.to_ui_string())
        return self._sorted

    def import_address(self, address):
        assert isinstance(address, Address)
        if address in self.addresses:
            return False
        self.addresses.append(address)
        self.save_addresses()
        self.storage.write()
        self.add_address(address)
        self._sorted = None
        return True

    def delete_address_derived(self, address):
        self.addresses.remove(address)
        self._sorted.remove(address)

    def add_input_sig_info(self, txin, address):
        x_pubkey = 'fd' + address.to_script_hex()
        txin['x_pubkeys'] = [x_pubkey]
        txin['signatures'] = [None]


class ImportedPrivkeyWallet(ImportedWalletBase):
    # wallet made of imported private keys

    wallet_type = 'imported_privkey'

    def __init__(self, storage):
        Abstract_Wallet.__init__(self, storage)

    @classmethod
    def from_text(cls, storage, text, password=None):
        wallet = cls(storage)
        storage.put('use_encryption', bool(password))
        for privkey in text.split():
            wallet.import_private_key(privkey, password)
        return wallet

    def is_watching_only(self):
        return False

    def get_keystores(self):
        return [self.keystore]

    def can_import_privkey(self):
        return True

    def load_keystore(self):
        if self.storage.get('keystore'):
            self.keystore = load_keystore(self.storage, 'keystore')
        else:
            self.keystore = Imported_KeyStore({})

    def save_keystore(self):
        self.storage.put('keystore', self.keystore.dump())

    def load_addresses(self):
        pass

    def save_addresses(self):
        pass

    def can_change_password(self):
        return True

    def can_import_address(self):
        return False

    def get_addresses(self, include_change=False):
        return self.keystore.get_addresses()

    def delete_address_derived(self, address):
        self.keystore.remove_address(address)
        self.save_keystore()

    def get_address_index(self, address):
        return self.get_public_key(address)

    def get_public_key(self, address):
        return self.keystore.address_to_pubkey(address)

    def import_private_key(self, sec, pw):
        pubkey = self.keystore.import_privkey(sec, pw)
        self.save_keystore()
        self.storage.write()
        return pubkey.address.to_ui_string()

    def export_private_key(self, address, password):
        '''Returned in WIF format.'''
        pubkey = self.keystore.address_to_pubkey(address)
        return self.keystore.export_private_key(pubkey, password)

    def add_input_sig_info(self, txin, address):
        assert txin['type'] == 'p2pkh'
        pubkey = self.keystore.address_to_pubkey(address)
        txin['num_sig'] = 1
        txin['x_pubkeys'] = [pubkey.to_ui_string()]
        txin['signatures'] = [None]

    def pubkeys_to_address(self, pubkey):
        pubkey = PublicKey.from_string(pubkey)
        if pubkey in self.keystore.keypairs:
            return pubkey.address


class Deterministic_Wallet(Abstract_Wallet):

    def __init__(self, storage):
        Abstract_Wallet.__init__(self, storage)
        self.gap_limit = storage.get('gap_limit', 20)

    def has_seed(self):
        return self.keystore.has_seed()

    def get_receiving_addresses(self):
        return self.receiving_addresses

    def get_change_addresses(self):
        return self.change_addresses

    def get_seed(self, password):
        return self.keystore.get_seed(password)

    def add_seed(self, seed, pw):
        self.keystore.add_seed(seed, pw)

    def change_gap_limit(self, value):
        '''This method is not called in the code, it is kept for console use'''
        if value >= self.gap_limit:
            self.gap_limit = value
            self.storage.put('gap_limit', self.gap_limit)
            return True
        elif value >= self.min_acceptable_gap():
            addresses = self.get_receiving_addresses()
            k = self.num_unused_trailing_addresses(addresses)
            n = len(addresses) - k + value
            self.receiving_addresses = self.receiving_addresses[0:n]
            self.gap_limit = value
            self.storage.put('gap_limit', self.gap_limit)
            self.save_addresses()
            return True
        else:
            return False

    def num_unused_trailing_addresses(self, addresses):
        k = 0
        for addr in reversed(addresses):
            if addr in self._history:
                break
            k = k + 1
        return k

    def min_acceptable_gap(self):
        # fixme: this assumes wallet is synchronized
        n = 0
        nmax = 0
        addresses = self.get_receiving_addresses()
        k = self.num_unused_trailing_addresses(addresses)
        for a in addresses[0:-k]:
            if a in self._history:
                n = 0
            else:
                n += 1
                if n > nmax: nmax = n
        return nmax + 1

    def create_new_address(self, for_change=False):
        assert type(for_change) is bool
        with self.lock:
            addr_list = self.change_addresses if for_change else self.receiving_addresses
            n = len(addr_list)
            x = self.derive_pubkeys(for_change, n)
            address = self.pubkeys_to_address(x)
            addr_list.append(address)
            self.save_addresses()
            self.add_address(address)
            return address

    def synchronize_sequence(self, for_change):
        limit = self.gap_limit_for_change if for_change else self.gap_limit
        while True:
            addresses = self.get_change_addresses() if for_change else self.get_receiving_addresses()
            if len(addresses) < limit:
                self.create_new_address(for_change)
                continue
            if all(map(lambda a: not self.address_is_old(a), addresses[-limit:] )):
                break
            else:
                self.create_new_address(for_change)

    def synchronize(self):
        with self.lock:
            self.synchronize_sequence(False)
            self.synchronize_sequence(True)

    def is_beyond_limit(self, address, is_change):
        if is_change:
            addr_list = self.get_change_addresses()
            limit = self.gap_limit_for_change
        else:
            addr_list = self.get_receiving_addresses()
            limit = self.gap_limit
        idx = addr_list.index(address)
        if idx < limit:
            return False
        for addr in addr_list[-limit:]:
            if addr in self._history:
                return False
        return True

    def get_master_public_keys(self):
        return [self.get_master_public_key()]

    def get_fingerprint(self):
        return self.get_master_public_key()

    def get_txin_type(self, address):
        return self.txin_type


class Simple_Deterministic_Wallet(Simple_Wallet, Deterministic_Wallet):

    """ Deterministic Wallet with a single pubkey per address """

    def __init__(self, storage):
        Deterministic_Wallet.__init__(self, storage)

    def get_public_key(self, address):
        sequence = self.get_address_index(address)
        pubkey = self.get_pubkey(*sequence)
        return pubkey

    def load_keystore(self):
        self.keystore = load_keystore(self.storage, 'keystore')
        try:
            xtype = bitcoin.xpub_type(self.keystore.xpub)
        except:
            xtype = 'standard'
        self.txin_type = 'p2pkh' if xtype == 'standard' else xtype

    def get_pubkey(self, c, i):
        return self.derive_pubkeys(c, i)

    def get_public_keys(self, address):
        return [self.get_public_key(address)]

    def add_input_sig_info(self, txin, address):
        derivation = self.get_address_index(address)
        x_pubkey = self.keystore.get_xpubkey(*derivation)
        txin['x_pubkeys'] = [x_pubkey]
        txin['signatures'] = [None]
        txin['num_sig'] = 1

    def get_master_public_key(self):
        return self.keystore.get_master_public_key()

    def derive_pubkeys(self, c, i):
        return self.keystore.derive_pubkey(c, i)






class Standard_Wallet(Simple_Deterministic_Wallet):
    wallet_type = 'bip39-slp'

    def pubkeys_to_address(self, pubkey):
        return Address.from_pubkey(pubkey)


class Multisig_Wallet(Deterministic_Wallet):
    # generic m of n
    gap_limit = 20

    def __init__(self, storage):
        self.wallet_type = storage.get('wallet_type')
        self.m, self.n = multisig_type(self.wallet_type)
        Deterministic_Wallet.__init__(self, storage)

    def get_pubkeys(self, c, i):
        return self.derive_pubkeys(c, i)

    def pubkeys_to_address(self, pubkeys):
        pubkeys = [bytes.fromhex(pubkey) for pubkey in pubkeys]
        redeem_script = self.pubkeys_to_redeem_script(pubkeys)
        return Address.from_multisig_script(redeem_script)

    def pubkeys_to_redeem_script(self, pubkeys):
        return Script.multisig_script(self.m, sorted(pubkeys))

    def derive_pubkeys(self, c, i):
        return [k.derive_pubkey(c, i) for k in self.get_keystores()]

    def load_keystore(self):
        self.keystores = {}
        for i in range(self.n):
            name = 'x%d/'%(i+1)
            self.keystores[name] = load_keystore(self.storage, name)
        self.keystore = self.keystores['x1/']
        xtype = bitcoin.xpub_type(self.keystore.xpub)
        self.txin_type = 'p2sh' if xtype == 'standard' else xtype

    def save_keystore(self):
        for name, k in self.keystores.items():
            self.storage.put(name, k.dump())

    def get_keystore(self):
        return self.keystores.get('x1/')

    def get_keystores(self):
        return [self.keystores[i] for i in sorted(self.keystores.keys())]

    def update_password(self, old_pw, new_pw, encrypt=False):
        if old_pw is None and self.has_password():
            raise InvalidPassword()
        for name, keystore in self.keystores.items():
            if keystore.can_change_password():
                keystore.update_password(old_pw, new_pw)
                self.storage.put(name, keystore.dump())
        self.storage.set_password(new_pw, encrypt)
        self.storage.write()

    def has_seed(self):
        return self.keystore.has_seed()

    def can_change_password(self):
        return self.keystore.can_change_password()

    def is_watching_only(self):
        return not any([not k.is_watching_only() for k in self.get_keystores()])

    def get_master_public_key(self):
        return self.keystore.get_master_public_key()

    def get_master_public_keys(self):
        return [k.get_master_public_key() for k in self.get_keystores()]

    def get_fingerprint(self):
        return ''.join(sorted(self.get_master_public_keys()))

    def add_input_sig_info(self, txin, address):
        # x_pubkeys are not sorted here because it would be too slow
        # they are sorted in transaction.get_sorted_pubkeys
        derivation = self.get_address_index(address)
        txin['x_pubkeys'] = [k.get_xpubkey(*derivation) for k in self.get_keystores()]
        txin['pubkeys'] = None
        # we need n place holders
        txin['signatures'] = [None] * self.n
        txin['num_sig'] = self.m


wallet_types = ['standard', 'bip39-slp', 'multisig', 'imported']

def register_wallet_type(category):
    wallet_types.append(category)

wallet_constructors = {
    'standard': Standard_Wallet,
    'old': Standard_Wallet,
    'xpub': Standard_Wallet,
    'bip39-slp': Standard_Wallet,
    'imported_privkey': ImportedPrivkeyWallet,
    'imported_addr': ImportedAddressWallet,
}

def register_constructor(wallet_type, constructor):
    wallet_constructors[wallet_type] = constructor

# former WalletFactory
class Wallet(object):
    """The main wallet "entry point".
    This class is actually a factory that will return a wallet of the correct
    type when passed a WalletStorage instance."""

    def __new__(self, storage):
        wallet_type = storage.get('wallet_type')
        WalletClass = Wallet.wallet_class(wallet_type)
        wallet = WalletClass(storage)
        # Convert hardware wallets restored with older versions of
        # Electrum to BIP44 wallets.  A hardware wallet does not have
        # a seed and plugins do not need to handle having one.
        rwc = getattr(wallet, 'restore_wallet_class', None)
        if rwc and storage.get('seed', ''):
            storage.print_error("converting wallet type to " + rwc.wallet_type)
            storage.put('wallet_type', rwc.wallet_type)
            wallet = rwc(storage)
        return wallet

    @staticmethod
    def wallet_class(wallet_type):
        if multisig_type(wallet_type):
            return Multisig_Wallet
        if wallet_type in wallet_constructors:
            return wallet_constructors[wallet_type]
        raise RuntimeError("Unknown wallet type: " + str(wallet_type))<|MERGE_RESOLUTION|>--- conflicted
+++ resolved
@@ -40,11 +40,7 @@
 from functools import partial
 
 from .i18n import _
-<<<<<<< HEAD
-from .util import NotEnoughFunds, NotEnoughFundsSlp, ExcessiveFee, PrintError, UserCancelled, profiler, format_satoshis
-=======
-from .util import NotEnoughFunds, ExcessiveFee, PrintError, UserCancelled, profiler, format_satoshis, format_time
->>>>>>> 731ebe03
+from .util import NotEnoughFunds, NotEnoughFundsSlp, ExcessiveFee, PrintError, UserCancelled, profiler, format_satoshis, format_time
 
 from .address import Address, Script, ScriptOutput, PublicKey
 from .bitcoin import *
