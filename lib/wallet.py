--- conflicted
+++ resolved
@@ -2528,8 +2528,7 @@
                 info[addr] = index, sorted_xpubs, self.m if isinstance(self, Multisig_Wallet) else None, self.txin_type
         tx.output_info = info
 
-<<<<<<< HEAD
-    def sign_transaction(self, tx, password, *, use_cache=False):
+    def sign_transaction(self, tx, password, *, use_cache=False, anyonecanpay=False):
         """ Sign a transaction, requires password (may be None for password-less
         wallets). If `use_cache` is enabled then signing will be much faster.
 
@@ -2540,9 +2539,6 @@
         Warning: If you modify non-signature parts of the transaction
         afterwards, do not use `use_cache`! """
 
-=======
-    def sign_transaction(self, tx, password, *, anyonecanpay=False):
->>>>>>> 39fede19
         if self.is_watching_only():
             return
         # add input values for signing
@@ -2554,11 +2550,7 @@
         for k in self.get_keystores():
             try:
                 if k.can_sign(tx):
-<<<<<<< HEAD
-                    k.sign_transaction(tx, password, use_cache=use_cache)
-=======
-                    k.sign_transaction(tx, password, anyonecanpay=anyonecanpay)
->>>>>>> 39fede19
+                    k.sign_transaction(tx, password, use_cache=use_cache, anyonecanpay=anyonecanpay)
             except UserCancelled:
                 continue
 
